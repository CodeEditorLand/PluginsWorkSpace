--- conflicted
+++ resolved
@@ -11,17 +11,10 @@
 [workspace.dependencies]
 serde = { version = "1", features = ["derive"] }
 log = "0.4"
-<<<<<<< HEAD
-tauri = { version = "2.0.0-rc.16", default-features = false }
-tauri-build = "2.0.0-rc.13"
-tauri-plugin = "2.0.0-rc.13"
-tauri-utils = "2.0.0-rc.13"
-=======
 tauri = { version = "2.0.1", default-features = false }
 tauri-build = "2.0.1"
 tauri-plugin = "2.0.1"
 tauri-utils = "2.0.1"
->>>>>>> fd785ab5
 serde_json = "1"
 thiserror = "1"
 url = "2"
@@ -34,11 +27,7 @@
 edition = "2021"
 authors = ["Tauri Programme within The Commons Conservancy"]
 license = "Apache-2.0 OR MIT"
-<<<<<<< HEAD
-rust-version = "1.75"
-=======
 rust-version = "1.77.2"
->>>>>>> fd785ab5
 repository = "https://github.com/tauri-apps/plugins-workspace"
 
 # default to small, optimized release binaries
