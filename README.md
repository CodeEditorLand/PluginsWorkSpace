--- conflicted
+++ resolved
@@ -2,10 +2,6 @@
 
 |                                                |                                                                                                                                                                | Win | Mac | Lin | iOS | And |
 | ---------------------------------------------- | -------------------------------------------------------------------------------------------------------------------------------------------------------------- | --- | --- | --- | --- | --- |
-<<<<<<< HEAD
-| [authenticator](plugins/authenticator)         | Interface with hardware security keys.                                                                                                                         | ✅  | ✅  | ✅  | ?   | ?   |
-=======
->>>>>>> cf4d7d4e
 | [autostart](plugins/autostart)                 | Automatically launch your app at system startup.                                                                                                               | ✅  | ✅  | ✅  | ?   | ?   |
 | [barcode-scanner](plugins/barcode-scanner)     | Allows your mobile application to use the camera to scan QR codes, EAN-13 and other kinds of barcodes.                                                         | ?   | ?   | ?   | ✅  | ✅  |
 | [biometric](plugins/biometric)                 | Prompt the user for biometric authentication on Android and iOS.                                                                                               | ?   | ?   | ?   | ✅  | ✅  |
