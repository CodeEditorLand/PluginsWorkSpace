## Plugins Found Here

|                                                |                                                                                                                                                                | Win | Mac | Lin | iOS | And |
| ---------------------------------------------- | -------------------------------------------------------------------------------------------------------------------------------------------------------------- | --- | --- | --- | --- | --- |
| [autostart](plugins/autostart)                 | Automatically launch your app at system startup.                                                                                                               | ✅  | ✅  | ✅  | ?   | ?   |
| [barcode-scanner](plugins/barcode-scanner)     | Allows your mobile application to use the camera to scan QR codes, EAN-13 and other kinds of barcodes.                                                         | ?   | ?   | ?   | ✅  | ✅  |
| [biometric](plugins/biometric)                 | Prompt the user for biometric authentication on Android and iOS.                                                                                               | ?   | ?   | ?   | ✅  | ✅  |
| [cli](plugins/cli)                             | Parse arguments from your Command Line Interface                                                                                                               | ✅  | ✅  | ✅  | ?   | ?   |
| [clipboard-manager](plugins/clipboard-manager) | Read and write to the system clipboard.                                                                                                                        | ✅  | ✅  | ✅  | ✅  | ✅  |
| [deep-link](plugins/deep-link)                 | Set your Tauri application as the default handler for an URL.                                                                                                  | ✅  | ✅  | ✅  | ✅  | ✅  |
| [dialog](plugins/dialog)                       | Native system dialogs for opening and saving files along with message dialogs.                                                                                 | ✅  | ✅  | ✅  | ✅  | ✅  |
| [fs](plugins/fs)                               | Access the file system.                                                                                                                                        | ✅  | ✅  | ✅  | ?   | ?   |
| [global-shortcut](plugins/global-shortcut)     | Register global shortcuts.                                                                                                                                     | ✅  | ✅  | ✅  | ?   | ?   |
| [http](plugins/http)                           | Access the HTTP client written in Rust.                                                                                                                        | ✅  | ✅  | ✅  | ✅  | ✅  |
| [localhost](plugins/localhost)                 | Use a localhost server in production apps.                                                                                                                     | ✅  | ✅  | ✅  | ?   | ?   |
| [log](plugins/log)                             | Configurable logging.                                                                                                                                          | ✅  | ✅  | ✅  | ✅  | ✅  |
| [nfc](plugins/nfc)                             | Read and write NFC tags on Android and iOS.                                                                                                                    | ?   | ?   | ?   | ✅  | ✅  |
| [notification](plugins/notification)           | Send message notifications (brief auto-expiring OS window element) to your user. Can also be used with the Notification Web API.                               | ✅  | ✅  | ✅  | ✅  | ✅  |
| [os](plugins/os)                               | Read information about the operating system.                                                                                                                   | ✅  | ✅  | ✅  | ✅  | ✅  |
| [persisted-scope](plugins/persisted-scope)     | Persist runtime scope changes on the filesystem.                                                                                                               | ✅  | ✅  | ✅  | ?   | ?   |
| [positioner](plugins/positioner)               | Move windows to common locations.                                                                                                                              | ✅  | ✅  | ✅  | ?   | ?   |
| [process](plugins/process)                     | This plugin provides APIs to access the current process. To spawn child processes, see the [`shell`](https://github.com/tauri-apps/tauri-plugin-shell) plugin. | ✅  | ✅  | ✅  | ?   | ?   |
| [shell](plugins/shell)                         | Access the system shell. Allows you to spawn child processes and manage files and URLs using their default application.                                        | ✅  | ✅  | ✅  | ?   | ?   |
| [single-instance](plugins/single-instance)     | Ensure a single instance of your tauri app is running.                                                                                                         | ✅  | ?   | ✅  | ?   | ?   |
| [sql](plugins/sql)                             | Interface with SQL databases.                                                                                                                                  | ✅  | ✅  | ✅  | ?   | ?   |
| [store](plugins/store)                         | Persistent key value storage.                                                                                                                                  | ✅  | ✅  | ✅  | ✅  | ✅  |
| [stronghold](plugins/stronghold)               | Encrypted, secure database.                                                                                                                                    | ✅  | ✅  | ✅  | ?   | ?   |
| [updater](plugins/updater)                     | In-app updates for Tauri applications.                                                                                                                         | ✅  | ✅  | ✅  | ?   | ?   |
| [upload](plugins/upload)                       | Tauri plugin for file uploads through HTTP.                                                                                                                    | ✅  | ✅  | ✅  | ?   | ?   |
| [websocket](plugins/websocket)                 | Open a WebSocket connection using a Rust client in JS.                                                                                                         | ✅  | ✅  | ✅  | ?   | ?   |
| [window-state](plugins/window-state)           | Persist window sizes and positions.                                                                                                                            | ✅  | ✅  | ✅  | ?   | ?   |

<<<<<<< HEAD
_This repo and all plugins require a Rust version of at least **1.75**_
=======
_This repo and all plugins require a Rust version of at least **1.77.2**_
>>>>>>> fd785ab5

## Contributing

PRs accepted. Please make sure to read the [Contributing Guide](https://github.com/tauri-apps/tauri/blob/dev/.github/CONTRIBUTING.md) before making a pull request.

## Partners

<table>
  <tbody>
    <tr>
      <td align="center" valign="middle">
        <a href="https://crabnebula.dev" target="_blank">
          <img src=".github/sponsors/crabnebula.svg" alt="CrabNebula" width="283">
        </a>
      </td>
    </tr>
  </tbody>
</table>

For the complete list of sponsors please visit our [website](https://tauri.app#sponsors) and [Open Collective](https://opencollective.com/tauri).<|MERGE_RESOLUTION|>--- conflicted
+++ resolved
@@ -30,11 +30,7 @@
 | [websocket](plugins/websocket)                 | Open a WebSocket connection using a Rust client in JS.                                                                                                         | ✅  | ✅  | ✅  | ?   | ?   |
 | [window-state](plugins/window-state)           | Persist window sizes and positions.                                                                                                                            | ✅  | ✅  | ✅  | ?   | ?   |
 
-<<<<<<< HEAD
-_This repo and all plugins require a Rust version of at least **1.75**_
-=======
 _This repo and all plugins require a Rust version of at least **1.77.2**_
->>>>>>> fd785ab5
 
 ## Contributing
 
