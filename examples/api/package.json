{
	"name": "svelte-app",
	"version": "2.0.0-rc.4",
	"private": true,
	"type": "module",
	"scripts": {
		"build": "vite build",
		"dev": "vite --clearScreen false",
		"serve": "vite preview"
	},
	"dependencies": {
		"@tauri-apps/api": "2.0.0-rc.5",
		"@tauri-apps/plugin-barcode-scanner": "2.0.0-rc.2",
		"@tauri-apps/plugin-biometric": "2.0.0-rc.1",
		"@tauri-apps/plugin-cli": "2.0.0-rc.1",
		"@tauri-apps/plugin-clipboard-manager": "2.1.0-beta.6",
		"@tauri-apps/plugin-dialog": "2.0.0-rc.1",
		"@tauri-apps/plugin-fs": "2.0.0-rc.2",
		"@tauri-apps/plugin-geolocation": "2.0.0-rc.2",
		"@tauri-apps/plugin-global-shortcut": "2.0.0-rc.1",
		"@tauri-apps/plugin-haptics": "2.0.0-rc.1",
		"@tauri-apps/plugin-http": "2.0.0-rc.2",
		"@tauri-apps/plugin-nfc": "2.0.0-rc.1",
		"@tauri-apps/plugin-notification": "2.0.0-rc.1",
		"@tauri-apps/plugin-os": "2.0.0-rc.1",
		"@tauri-apps/plugin-process": "2.0.0-rc.1",
		"@tauri-apps/plugin-shell": "2.0.0-rc.1",
		"@tauri-apps/plugin-store": "2.0.0-rc.1",
		"@tauri-apps/plugin-updater": "2.0.0-rc.2",
		"@zerodevx/svelte-json-view": "1.0.11"
	},
	"devDependencies": {
		"@iconify-json/codicon": "1.2.1",
		"@iconify-json/ph": "1.2.0",
		"@sveltejs/vite-plugin-svelte": "3.1.2",
		"@tauri-apps/cli": "2.0.0-rc.16",
<<<<<<< HEAD
		"@unocss/extractor-svelte": "0.62.0",
		"unocss": "0.62.0"




		"@unocss/extractor-svelte": "0.62.0",
		"unocss": "0.62.0"
		"@unocss/extractor-svelte": "0.62.0",
		"unocss": "0.62.0"
	},
	"name": "svelte-app",
	"scripts": {
		"build": "vite build",
		"dev": "vite --clearScreen false",
		"serve": "vite preview"
=======
		"@unocss/extractor-svelte": "0.62.4",
		"svelte": "4.2.19",
		"unocss": "0.62.4",
		"vite": "5.4.8"
>>>>>>> 09363a035680e032d967a5e4d961831f18faf0a1
	}
}<|MERGE_RESOLUTION|>--- conflicted
+++ resolved
@@ -1,61 +1,42 @@
 {
-	"name": "svelte-app",
-	"version": "2.0.0-rc.4",
-	"private": true,
-	"type": "module",
-	"scripts": {
-		"build": "vite build",
-		"dev": "vite --clearScreen false",
-		"serve": "vite preview"
-	},
-	"dependencies": {
-		"@tauri-apps/api": "2.0.0-rc.5",
-		"@tauri-apps/plugin-barcode-scanner": "2.0.0-rc.2",
-		"@tauri-apps/plugin-biometric": "2.0.0-rc.1",
-		"@tauri-apps/plugin-cli": "2.0.0-rc.1",
-		"@tauri-apps/plugin-clipboard-manager": "2.1.0-beta.6",
-		"@tauri-apps/plugin-dialog": "2.0.0-rc.1",
-		"@tauri-apps/plugin-fs": "2.0.0-rc.2",
-		"@tauri-apps/plugin-geolocation": "2.0.0-rc.2",
-		"@tauri-apps/plugin-global-shortcut": "2.0.0-rc.1",
-		"@tauri-apps/plugin-haptics": "2.0.0-rc.1",
-		"@tauri-apps/plugin-http": "2.0.0-rc.2",
-		"@tauri-apps/plugin-nfc": "2.0.0-rc.1",
-		"@tauri-apps/plugin-notification": "2.0.0-rc.1",
-		"@tauri-apps/plugin-os": "2.0.0-rc.1",
-		"@tauri-apps/plugin-process": "2.0.0-rc.1",
-		"@tauri-apps/plugin-shell": "2.0.0-rc.1",
-		"@tauri-apps/plugin-store": "2.0.0-rc.1",
-		"@tauri-apps/plugin-updater": "2.0.0-rc.2",
-		"@zerodevx/svelte-json-view": "1.0.11"
-	},
-	"devDependencies": {
-		"@iconify-json/codicon": "1.2.1",
-		"@iconify-json/ph": "1.2.0",
-		"@sveltejs/vite-plugin-svelte": "3.1.2",
-		"@tauri-apps/cli": "2.0.0-rc.16",
-<<<<<<< HEAD
-		"@unocss/extractor-svelte": "0.62.0",
-		"unocss": "0.62.0"
-
-
-
-
-		"@unocss/extractor-svelte": "0.62.0",
-		"unocss": "0.62.0"
-		"@unocss/extractor-svelte": "0.62.0",
-		"unocss": "0.62.0"
-	},
-	"name": "svelte-app",
-	"scripts": {
-		"build": "vite build",
-		"dev": "vite --clearScreen false",
-		"serve": "vite preview"
-=======
-		"@unocss/extractor-svelte": "0.62.4",
-		"svelte": "4.2.19",
-		"unocss": "0.62.4",
-		"vite": "5.4.8"
->>>>>>> 09363a035680e032d967a5e4d961831f18faf0a1
-	}
+  "name": "svelte-app",
+  "private": true,
+  "version": "2.0.0-rc.4",
+  "type": "module",
+  "scripts": {
+    "dev": "vite --clearScreen false",
+    "build": "vite build",
+    "serve": "vite preview"
+  },
+  "dependencies": {
+    "@tauri-apps/api": "2.0.0-rc.5",
+    "@tauri-apps/plugin-barcode-scanner": "2.0.0-rc.2",
+    "@tauri-apps/plugin-biometric": "2.0.0-rc.1",
+    "@tauri-apps/plugin-cli": "2.0.0-rc.1",
+    "@tauri-apps/plugin-clipboard-manager": "2.0.0-rc.2",
+    "@tauri-apps/plugin-dialog": "2.0.0-rc.1",
+    "@tauri-apps/plugin-fs": "2.0.0-rc.2",
+    "@tauri-apps/plugin-geolocation": "2.0.0-rc.2",
+    "@tauri-apps/plugin-global-shortcut": "2.0.0-rc.1",
+    "@tauri-apps/plugin-haptics": "2.0.0-rc.1",
+    "@tauri-apps/plugin-http": "2.0.0-rc.2",
+    "@tauri-apps/plugin-nfc": "2.0.0-rc.1",
+    "@tauri-apps/plugin-notification": "2.0.0-rc.1",
+    "@tauri-apps/plugin-os": "2.0.0-rc.1",
+    "@tauri-apps/plugin-process": "2.0.0-rc.1",
+    "@tauri-apps/plugin-shell": "2.0.0-rc.1",
+    "@tauri-apps/plugin-store": "2.0.0-rc.1",
+    "@tauri-apps/plugin-updater": "2.0.0-rc.2",
+    "@zerodevx/svelte-json-view": "1.0.11"
+  },
+  "devDependencies": {
+    "@iconify-json/codicon": "^1.1.37",
+    "@iconify-json/ph": "^1.1.8",
+    "@sveltejs/vite-plugin-svelte": "^3.0.1",
+    "@tauri-apps/cli": "2.0.0-rc.16",
+    "@unocss/extractor-svelte": "^0.62.0",
+    "svelte": "^4.2.19",
+    "unocss": "^0.62.0",
+    "vite": "^5.4.7"
+  }
 }