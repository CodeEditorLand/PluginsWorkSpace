<<<<<<< HEAD
=======
{
	"dependencies": {
		"@tauri-apps/api": "2.0.0-rc.6",
		"@tauri-apps/plugin-barcode-scanner": "2.0.0-rc.2",
		"@tauri-apps/plugin-biometric": "2.0.0-rc.1",
		"@tauri-apps/plugin-cli": "2.0.0-rc.1",
		"@tauri-apps/plugin-clipboard-manager": "2.0.0-rc.2",
		"@tauri-apps/plugin-dialog": "2.0.0-rc.1",
		"@tauri-apps/plugin-fs": "2.0.0-rc.2",
		"@tauri-apps/plugin-geolocation": "2.0.0-rc.2",
		"@tauri-apps/plugin-global-shortcut": "2.0.0-rc.1",
		"@tauri-apps/plugin-haptics": "2.0.0-rc.1",
		"@tauri-apps/plugin-http": "2.0.0-rc.2",
		"@tauri-apps/plugin-nfc": "2.0.0-rc.1",
		"@tauri-apps/plugin-notification": "2.0.0-rc.1",
		"@tauri-apps/plugin-os": "2.0.0-rc.1",
		"@tauri-apps/plugin-process": "2.0.0-rc.1",
		"@tauri-apps/plugin-shell": "2.0.0-rc.1",
		"@tauri-apps/plugin-store": "2.0.0-rc.1",
		"@tauri-apps/plugin-updater": "2.0.0-rc.2"
	},
	"devDependencies": {
		"@iconify-json/codicon": "^1.1.37",
		"@iconify-json/ph": "^1.1.8",
		"@tauri-apps/cli": "2.0.0-rc.17",
		"@unocss/extractor-svelte": "^0.62.0",
		"unocss": "^0.62.0"
	},
	"name": "svelte-app",
	"scripts": {
		"build": "vite build",
		"dev": "vite --clearScreen false",
		"serve": "vite preview"
	}
}
>>>>>>> 26d0c17e
<|MERGE_RESOLUTION|>--- conflicted
+++ resolved
@@ -1,5 +1,3 @@
-<<<<<<< HEAD
-=======
 {
 	"dependencies": {
 		"@tauri-apps/api": "2.0.0-rc.6",
@@ -34,5 +32,4 @@
 		"dev": "vite --clearScreen false",
 		"serve": "vite preview"
 	}
-}
->>>>>>> 26d0c17e
+}