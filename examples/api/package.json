{
<<<<<<< HEAD
	"dependencies": {
		"@tauri-apps/api": "2.0.0-beta.16",
		"@tauri-apps/plugin-barcode-scanner": "2.0.0-beta.8",
		"@tauri-apps/plugin-biometric": "2.0.0-beta.8",
		"@tauri-apps/plugin-cli": "2.0.0-beta.8",
		"@tauri-apps/plugin-clipboard-manager": "2.1.0-beta.6",
		"@tauri-apps/plugin-dialog": "2.0.0-beta.8",
		"@tauri-apps/plugin-fs": "2.0.0-beta.8",
		"@tauri-apps/plugin-global-shortcut": "2.0.0-beta.8",
		"@tauri-apps/plugin-http": "2.0.0-beta.9",
		"@tauri-apps/plugin-nfc": "2.0.0-beta.8",
		"@tauri-apps/plugin-notification": "2.0.0-beta.8",
		"@tauri-apps/plugin-os": "2.0.0-beta.8",
		"@tauri-apps/plugin-process": "2.0.0-beta.8",
		"@tauri-apps/plugin-shell": "2.0.0-beta.9",
		"@tauri-apps/plugin-updater": "2.0.0-beta.8"
	},
	"devDependencies": {
		"@iconify-json/codicon": "^1.1.37",
		"@iconify-json/ph": "^1.1.8",
		"@tauri-apps/cli": "2.0.0-beta.23",
		"@unocss/extractor-svelte": "^0.61.0",
		"internal-ip": "7.0.0",
		"unocss": "^0.61.0"
	},
	"name": "svelte-app",
	"scripts": {
		"build": "vite build",
		"dev": "vite --clearScreen false",
		"serve": "vite preview"
	}
=======
  "name": "svelte-app",
  "private": true,
  "version": "2.0.0-rc.0",
  "type": "module",
  "scripts": {
    "dev": "vite --clearScreen false",
    "build": "vite build",
    "serve": "vite preview"
  },
  "dependencies": {
    "@tauri-apps/api": "2.0.0-rc.0",
    "@tauri-apps/plugin-barcode-scanner": "2.0.0-rc.0",
    "@tauri-apps/plugin-biometric": "2.0.0-rc.0",
    "@tauri-apps/plugin-cli": "2.0.0-rc.0",
    "@tauri-apps/plugin-clipboard-manager": "2.0.0-rc.0",
    "@tauri-apps/plugin-dialog": "2.0.0-rc.0",
    "@tauri-apps/plugin-fs": "2.0.0-rc.0",
    "@tauri-apps/plugin-global-shortcut": "2.0.0-rc.0",
    "@tauri-apps/plugin-http": "2.0.0-rc.0",
    "@tauri-apps/plugin-nfc": "2.0.0-rc.0",
    "@tauri-apps/plugin-notification": "2.0.0-rc.0",
    "@tauri-apps/plugin-os": "2.0.0-rc.0",
    "@tauri-apps/plugin-process": "2.0.0-rc.0",
    "@tauri-apps/plugin-shell": "2.0.0-rc.0",
    "@tauri-apps/plugin-updater": "2.0.0-rc.0",
    "@zerodevx/svelte-json-view": "1.0.9"
  },
  "devDependencies": {
    "@iconify-json/codicon": "^1.1.37",
    "@iconify-json/ph": "^1.1.8",
    "@sveltejs/vite-plugin-svelte": "^3.0.1",
    "@tauri-apps/cli": "2.0.0-rc.0",
    "@unocss/extractor-svelte": "^0.61.0",
    "svelte": "^4.2.8",
    "unocss": "^0.61.0",
    "vite": "^5.0.13"
  }
>>>>>>> 788989aa
}<|MERGE_RESOLUTION|>--- conflicted
+++ resolved
@@ -1,37 +1,4 @@
 {
-<<<<<<< HEAD
-	"dependencies": {
-		"@tauri-apps/api": "2.0.0-beta.16",
-		"@tauri-apps/plugin-barcode-scanner": "2.0.0-beta.8",
-		"@tauri-apps/plugin-biometric": "2.0.0-beta.8",
-		"@tauri-apps/plugin-cli": "2.0.0-beta.8",
-		"@tauri-apps/plugin-clipboard-manager": "2.1.0-beta.6",
-		"@tauri-apps/plugin-dialog": "2.0.0-beta.8",
-		"@tauri-apps/plugin-fs": "2.0.0-beta.8",
-		"@tauri-apps/plugin-global-shortcut": "2.0.0-beta.8",
-		"@tauri-apps/plugin-http": "2.0.0-beta.9",
-		"@tauri-apps/plugin-nfc": "2.0.0-beta.8",
-		"@tauri-apps/plugin-notification": "2.0.0-beta.8",
-		"@tauri-apps/plugin-os": "2.0.0-beta.8",
-		"@tauri-apps/plugin-process": "2.0.0-beta.8",
-		"@tauri-apps/plugin-shell": "2.0.0-beta.9",
-		"@tauri-apps/plugin-updater": "2.0.0-beta.8"
-	},
-	"devDependencies": {
-		"@iconify-json/codicon": "^1.1.37",
-		"@iconify-json/ph": "^1.1.8",
-		"@tauri-apps/cli": "2.0.0-beta.23",
-		"@unocss/extractor-svelte": "^0.61.0",
-		"internal-ip": "7.0.0",
-		"unocss": "^0.61.0"
-	},
-	"name": "svelte-app",
-	"scripts": {
-		"build": "vite build",
-		"dev": "vite --clearScreen false",
-		"serve": "vite preview"
-	}
-=======
   "name": "svelte-app",
   "private": true,
   "version": "2.0.0-rc.0",
@@ -69,5 +36,4 @@
     "unocss": "^0.61.0",
     "vite": "^5.0.13"
   }
->>>>>>> 788989aa
 }