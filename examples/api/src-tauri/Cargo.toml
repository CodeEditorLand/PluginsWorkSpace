[package]
name = "api"
publish = false
version = "2.0.4"
description = "An example Tauri Application showcasing the api"
edition = "2021"
rust-version = { workspace = true }
license = "Apache-2.0 OR MIT"

[lib]
name = "api_lib"
crate-type = ["staticlib", "cdylib", "rlib"]

[build-dependencies]
tauri-build = { workspace = true, features = ["codegen", "isolation"] }

[dependencies]
serde_json = { workspace = true }
serde = { workspace = true }
tiny_http = "0.12"
log = { workspace = true }
tauri-plugin-log = { path = "../../../plugins/log", version = "2.0.1" }
<<<<<<< HEAD
tauri-plugin-fs = { path = "../../../plugins/fs", version = "2.0.1", features = [
	"watch",
=======
tauri-plugin-fs = { path = "../../../plugins/fs", version = "2.0.3", features = [
  "watch",
>>>>>>> 525abc4b
] }
tauri-plugin-clipboard-manager = { path = "../../../plugins/clipboard-manager", version = "2.0.1" }
tauri-plugin-dialog = { path = "../../../plugins/dialog", version = "2.0.3" }
tauri-plugin-http = { path = "../../../plugins/http", features = [
<<<<<<< HEAD
	"multipart",
], version = "2.0.1" }
=======
  "multipart",
], version = "2.0.3" }
>>>>>>> 525abc4b
tauri-plugin-notification = { path = "../../../plugins/notification", version = "2.0.1", features = [
	"windows7-compat",
] }
tauri-plugin-os = { path = "../../../plugins/os", version = "2.0.1" }
tauri-plugin-process = { path = "../../../plugins/process", version = "2.0.1" }
tauri-plugin-shell = { path = "../../../plugins/shell", version = "2.0.2" }
tauri-plugin-store = { path = "../../../plugins/store", version = "2.1.0" }

[dependencies.tauri]
workspace = true
features = [
	"wry",
	"compression",
	"image-ico",
	"image-png",
	"isolation",
	"macos-private-api",
	"tray-icon",
	"protocol-asset",
]

[target."cfg(any(target_os = \"macos\", windows, target_os = \"linux\", target_os = \"dragonfly\", target_os = \"freebsd\", target_os = \"openbsd\", target_os = \"netbsd\"))".dependencies]
tauri-plugin-cli = { path = "../../../plugins/cli", version = "2.0.1" }
tauri-plugin-global-shortcut = { path = "../../../plugins/global-shortcut", version = "2.0.1" }
tauri-plugin-updater = { path = "../../../plugins/updater", version = "2.0.2" }
tauri-plugin-window-state = { path = "../../../plugins/window-state", version = "2.0.0" }

[target."cfg(any(target_os = \"android\", target_os = \"ios\"))".dependencies]
tauri-plugin-barcode-scanner = { path = "../../../plugins/barcode-scanner/", version = "2.0.1" }
tauri-plugin-nfc = { path = "../../../plugins/nfc", version = "2.0.1" }
tauri-plugin-biometric = { path = "../../../plugins/biometric/", version = "2.0.1" }
tauri-plugin-geolocation = { path = "../../../plugins/geolocation/", version = "2.0.1" }
tauri-plugin-haptics = { path = "../../../plugins/haptics/", version = "2.0.1" }

[features]
prod = ["tauri/custom-protocol"]<|MERGE_RESOLUTION|>--- conflicted
+++ resolved
@@ -20,24 +20,14 @@
 tiny_http = "0.12"
 log = { workspace = true }
 tauri-plugin-log = { path = "../../../plugins/log", version = "2.0.1" }
-<<<<<<< HEAD
-tauri-plugin-fs = { path = "../../../plugins/fs", version = "2.0.1", features = [
-	"watch",
-=======
 tauri-plugin-fs = { path = "../../../plugins/fs", version = "2.0.3", features = [
   "watch",
->>>>>>> 525abc4b
 ] }
 tauri-plugin-clipboard-manager = { path = "../../../plugins/clipboard-manager", version = "2.0.1" }
 tauri-plugin-dialog = { path = "../../../plugins/dialog", version = "2.0.3" }
 tauri-plugin-http = { path = "../../../plugins/http", features = [
-<<<<<<< HEAD
-	"multipart",
-], version = "2.0.1" }
-=======
   "multipart",
 ], version = "2.0.3" }
->>>>>>> 525abc4b
 tauri-plugin-notification = { path = "../../../plugins/notification", version = "2.0.1", features = [
 	"windows7-compat",
 ] }
