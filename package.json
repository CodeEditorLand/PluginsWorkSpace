{
<<<<<<< HEAD
	"name": "plugins-workspace",
	"scripts": {
		"build": "pnpm run -r --parallel --filter !plugins-workspace --filter !\"./plugins/*/examples/**\" --filter !\"./examples/*\" build"
	},
	"resolutions": {
		"optionator": ">=0.9.3",
		"semver": ">=7.5.2"
	},
	"devDependencies": {
		"@types/eslint__js": "8.42.3",
		"covector": "^0.11.0",
		"tslib": "2.6.3"
	},
	"pnpm": {
		"auditConfig": {
			"ignoreCves": [
				"CVE-2023-46115"
			]
		}
	}
=======
  "name": "plugins-workspace",
  "private": true,
  "license": "MIT or APACHE-2.0",
  "type": "module",
  "scripts": {
    "build": "pnpm run -r --parallel --filter !plugins-workspace --filter !\"./plugins/*/examples/**\" --filter !\"./examples/*\" build",
    "lint": "eslint .",
    "format": "prettier --write \"./**/*.{cjs,mjs,js,jsx,mts,ts,tsx,html,css,json}\" --ignore-path .prettierignore",
    "format-check": "prettier --check \"./**/*.{cjs,mjs,js,jsx,mts,ts,tsx,html,css,json}\" --ignore-path .prettierignore"
  },
  "devDependencies": {
    "@eslint/js": "9.7.0",
    "@rollup/plugin-node-resolve": "15.2.3",
    "@rollup/plugin-terser": "0.4.4",
    "@rollup/plugin-typescript": "11.1.6",
    "@types/eslint__js": "8.42.3",
    "covector": "^0.12.0",
    "eslint": "9.7.0",
    "eslint-config-prettier": "9.1.0",
    "eslint-plugin-security": "3.0.1",
    "prettier": "3.3.3",
    "rollup": "4.18.1",
    "tslib": "2.6.3",
    "typescript": "5.5.3",
    "typescript-eslint": "rc-v8"
  },
  "resolutions": {
    "semver": ">=7.5.2",
    "optionator": ">=0.9.3"
  },
  "engines": {
    "pnpm": "^9.0.0"
  },
  "pnpm": {
    "auditConfig": {
      "ignoreCves": [
        "CVE-2023-46115"
      ]
    }
  }
>>>>>>> 12b78a23
}<|MERGE_RESOLUTION|>--- conflicted
+++ resolved
@@ -1,26 +1,4 @@
 {
-<<<<<<< HEAD
-	"name": "plugins-workspace",
-	"scripts": {
-		"build": "pnpm run -r --parallel --filter !plugins-workspace --filter !\"./plugins/*/examples/**\" --filter !\"./examples/*\" build"
-	},
-	"resolutions": {
-		"optionator": ">=0.9.3",
-		"semver": ">=7.5.2"
-	},
-	"devDependencies": {
-		"@types/eslint__js": "8.42.3",
-		"covector": "^0.11.0",
-		"tslib": "2.6.3"
-	},
-	"pnpm": {
-		"auditConfig": {
-			"ignoreCves": [
-				"CVE-2023-46115"
-			]
-		}
-	}
-=======
   "name": "plugins-workspace",
   "private": true,
   "license": "MIT or APACHE-2.0",
@@ -61,5 +39,4 @@
       ]
     }
   }
->>>>>>> 12b78a23
 }