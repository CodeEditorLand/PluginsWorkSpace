{
<<<<<<< HEAD
	"name": "plugins-workspace",
	"scripts": {
		"build": "pnpm run -r --parallel --filter !plugins-workspace --filter !\"./plugins/*/examples/**\" --filter !\"./examples/*\" build"
	},
	"resolutions": {
		"optionator": ">=0.9.3",
		"semver": ">=7.5.2"
	},
	"devDependencies": {
		"covector": "0.10.2",
		"tslib": "2.6.2"
	},
	"pnpm": {
		"auditConfig": {
			"ignoreCves": [
				"CVE-2023-46115"
			]
		}
	}
=======
  "name": "plugins-workspace",
  "private": true,
  "license": "MIT or APACHE-2.0",
  "type": "module",
  "scripts": {
    "build": "pnpm run -r --parallel --filter !plugins-workspace --filter !\"./plugins/*/examples/**\" --filter !\"./examples/*\" build",
    "lint": "eslint .",
    "format": "prettier --write \"./**/*.{cjs,mjs,js,jsx,mts,ts,tsx,html,css,json}\" --ignore-path .prettierignore",
    "format-check": "prettier --check \"./**/*.{cjs,mjs,js,jsx,mts,ts,tsx,html,css,json}\" --ignore-path .prettierignore"
  },
  "devDependencies": {
    "@rollup/plugin-node-resolve": "15.2.3",
    "@rollup/plugin-terser": "0.4.4",
    "@rollup/plugin-typescript": "11.1.6",
    "@typescript-eslint/eslint-plugin": "7.10.0",
    "@typescript-eslint/parser": "7.10.0",
    "covector": "^0.10.2",
    "eslint": "8.57.0",
    "eslint-config-prettier": "9.1.0",
    "eslint-plugin-import": "2.29.1",
    "eslint-plugin-n": "17.7.0",
    "eslint-plugin-promise": "6.2.0",
    "eslint-plugin-security": "3.0.0",
    "prettier": "3.2.5",
    "rollup": "4.18.0",
    "tslib": "2.6.2",
    "typescript": "5.4.5"
  },
  "resolutions": {
    "semver": ">=7.5.2",
    "optionator": ">=0.9.3"
  },
  "engines": {
    "pnpm": "^9.0.0"
  },
  "pnpm": {
    "auditConfig": {
      "ignoreCves": [
        "CVE-2023-46115"
      ]
    }
  }
>>>>>>> 7327602f
}<|MERGE_RESOLUTION|>--- conflicted
+++ resolved
@@ -1,25 +1,4 @@
 {
-<<<<<<< HEAD
-	"name": "plugins-workspace",
-	"scripts": {
-		"build": "pnpm run -r --parallel --filter !plugins-workspace --filter !\"./plugins/*/examples/**\" --filter !\"./examples/*\" build"
-	},
-	"resolutions": {
-		"optionator": ">=0.9.3",
-		"semver": ">=7.5.2"
-	},
-	"devDependencies": {
-		"covector": "0.10.2",
-		"tslib": "2.6.2"
-	},
-	"pnpm": {
-		"auditConfig": {
-			"ignoreCves": [
-				"CVE-2023-46115"
-			]
-		}
-	}
-=======
   "name": "plugins-workspace",
   "private": true,
   "license": "MIT or APACHE-2.0",
@@ -62,5 +41,4 @@
       ]
     }
   }
->>>>>>> 7327602f
 }