--- conflicted
+++ resolved
@@ -1,19 +1,4 @@
 {
-<<<<<<< HEAD
-	"devDependencies": {
-		"@types/eslint__js": "8.42.3",
-		"covector": "0.12.3",
-		"tslib": "2.8.0"
-	},
-	"name": "plugins-workspace",
-	"resolutions": {
-		"optionator": ">=0.9.3",
-		"semver": ">=7.5.2"
-	},
-	"scripts": {
-		"build": "pnpm run -r --parallel --filter !plugins-workspace --filter !\"./plugins/*/examples/**\" --filter !\"./examples/*\" build"
-	}
-=======
   "name": "plugins-workspace",
   "private": true,
   "license": "MIT OR Apache-2.0",
@@ -47,5 +32,4 @@
   "engines": {
     "pnpm": "^9.0.0"
   }
->>>>>>> 36207a93
 }