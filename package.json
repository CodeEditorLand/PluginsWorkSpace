{
<<<<<<< HEAD
	"name": "plugins-workspace",
	"scripts": {
		"build": "pnpm run -r --parallel --filter !plugins-workspace --filter !\"./plugins/*/examples/**\" --filter !\"./examples/*\" build"
	},
	"resolutions": {
		"optionator": ">=0.9.3",
		"semver": ">=7.5.2"
	},
	"devDependencies": {
		"@types/eslint__js": "8.42.3",
		"covector": "0.12.2",
		"tslib": "2.6.3"
	},
	"pnpm": {
		"auditConfig": {
			"ignoreCves": [
				"CVE-2023-46115"
			]
		}
	}
=======
  "name": "plugins-workspace",
  "private": true,
  "license": "MIT or APACHE-2.0",
  "type": "module",
  "scripts": {
    "build": "pnpm run -r --parallel --filter !plugins-workspace --filter !\"./plugins/*/examples/**\" --filter !\"./examples/*\" build",
    "lint": "eslint .",
    "format": "prettier --write \"./**/*.{cjs,mjs,js,jsx,mts,ts,tsx,html,css,json}\" --ignore-path .prettierignore",
    "format-check": "prettier --check \"./**/*.{cjs,mjs,js,jsx,mts,ts,tsx,html,css,json}\" --ignore-path .prettierignore"
  },
  "devDependencies": {
    "@eslint/js": "9.7.0",
    "@rollup/plugin-node-resolve": "15.2.3",
    "@rollup/plugin-terser": "0.4.4",
    "@rollup/plugin-typescript": "11.1.6",
    "@types/eslint__js": "8.42.3",
    "covector": "^0.12.0",
    "eslint": "9.7.0",
    "eslint-config-prettier": "9.1.0",
    "eslint-plugin-security": "3.0.1",
    "prettier": "3.3.3",
    "rollup": "4.19.0",
    "tslib": "2.6.3",
    "typescript": "5.5.4",
    "typescript-eslint": "rc-v8"
  },
  "resolutions": {
    "semver": ">=7.5.2",
    "optionator": ">=0.9.3"
  },
  "engines": {
    "pnpm": "^9.0.0"
  },
  "pnpm": {
    "auditConfig": {
      "ignoreCves": [
        "CVE-2023-46115"
      ]
    }
  }
>>>>>>> d8bfdc73
}<|MERGE_RESOLUTION|>--- conflicted
+++ resolved
@@ -1,5 +1,4 @@
 {
-<<<<<<< HEAD
 	"name": "plugins-workspace",
 	"scripts": {
 		"build": "pnpm run -r --parallel --filter !plugins-workspace --filter !\"./plugins/*/examples/**\" --filter !\"./examples/*\" build"
@@ -10,7 +9,7 @@
 	},
 	"devDependencies": {
 		"@types/eslint__js": "8.42.3",
-		"covector": "0.12.2",
+		"covector": "^0.12.0",
 		"tslib": "2.6.3"
 	},
 	"pnpm": {
@@ -20,46 +19,4 @@
 			]
 		}
 	}
-=======
-  "name": "plugins-workspace",
-  "private": true,
-  "license": "MIT or APACHE-2.0",
-  "type": "module",
-  "scripts": {
-    "build": "pnpm run -r --parallel --filter !plugins-workspace --filter !\"./plugins/*/examples/**\" --filter !\"./examples/*\" build",
-    "lint": "eslint .",
-    "format": "prettier --write \"./**/*.{cjs,mjs,js,jsx,mts,ts,tsx,html,css,json}\" --ignore-path .prettierignore",
-    "format-check": "prettier --check \"./**/*.{cjs,mjs,js,jsx,mts,ts,tsx,html,css,json}\" --ignore-path .prettierignore"
-  },
-  "devDependencies": {
-    "@eslint/js": "9.7.0",
-    "@rollup/plugin-node-resolve": "15.2.3",
-    "@rollup/plugin-terser": "0.4.4",
-    "@rollup/plugin-typescript": "11.1.6",
-    "@types/eslint__js": "8.42.3",
-    "covector": "^0.12.0",
-    "eslint": "9.7.0",
-    "eslint-config-prettier": "9.1.0",
-    "eslint-plugin-security": "3.0.1",
-    "prettier": "3.3.3",
-    "rollup": "4.19.0",
-    "tslib": "2.6.3",
-    "typescript": "5.5.4",
-    "typescript-eslint": "rc-v8"
-  },
-  "resolutions": {
-    "semver": ">=7.5.2",
-    "optionator": ">=0.9.3"
-  },
-  "engines": {
-    "pnpm": "^9.0.0"
-  },
-  "pnpm": {
-    "auditConfig": {
-      "ignoreCves": [
-        "CVE-2023-46115"
-      ]
-    }
-  }
->>>>>>> d8bfdc73
 }