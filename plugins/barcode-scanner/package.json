--- conflicted
+++ resolved
@@ -1,30 +1,4 @@
 {
-<<<<<<< HEAD
-	"name": "@tauri-apps/plugin-barcode-scanner",
-	"description": "Scan QR codes, EAN-13 and other kinds of barcodes on Android and iOS",
-	"exports": {
-		"import": "./dist-js/index.js",
-		"require": "./dist-js/index.cjs",
-		"types": "./dist-js/index.d.ts"
-	},
-	"main": "./dist-js/index.cjs",
-	"module": "./dist-js/index.js",
-	"types": "./dist-js/index.d.ts",
-	"files": [
-		"dist-js",
-		"README.md",
-		"LICENSE"
-	],
-	"scripts": {
-		"build": "rollup -c"
-	},
-	"dependencies": {
-		"@tauri-apps/api": "2.0.0-beta.14"
-	},
-	"authors": [
-		"Tauri Programme within The Commons Conservancy"
-	]
-=======
   "name": "@tauri-apps/plugin-barcode-scanner",
   "version": "2.0.0-beta.7",
   "description": "Scan QR codes, EAN-13 and other kinds of barcodes on Android and iOS",
@@ -52,5 +26,4 @@
   "dependencies": {
     "@tauri-apps/api": "2.0.0-beta.15"
   }
->>>>>>> 12b78a23
 }