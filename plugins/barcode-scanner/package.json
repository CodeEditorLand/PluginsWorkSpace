<<<<<<< HEAD
=======
{
	"authors": [
		"Tauri Programme within The Commons Conservancy"
	],
	"dependencies": {
		"@tauri-apps/api": "^2.0.0-rc.4"
	},
	"description": "Scan QR codes, EAN-13 and other kinds of barcodes on Android and iOS",
	"exports": {
		"import": "./dist-js/index.js",
		"require": "./dist-js/index.cjs",
		"types": "./dist-js/index.d.ts"
	},
	"files": [
		"dist-js",
		"README.md",
		"LICENSE"
	],
	"main": "./dist-js/index.cjs",
	"module": "./dist-js/index.js",
	"name": "@tauri-apps/plugin-barcode-scanner",
	"scripts": {
		"build": "rollup -c"
	},
	"types": "./dist-js/index.d.ts"
}
>>>>>>> 26d0c17e
<|MERGE_RESOLUTION|>--- conflicted
+++ resolved
@@ -1,5 +1,3 @@
-<<<<<<< HEAD
-=======
 {
 	"authors": [
 		"Tauri Programme within The Commons Conservancy"
@@ -25,5 +23,4 @@
 		"build": "rollup -c"
 	},
 	"types": "./dist-js/index.d.ts"
-}
->>>>>>> 26d0c17e
+}