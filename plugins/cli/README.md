![plugin-cli](https://github.com/tauri-apps/plugins-workspace/raw/v2/plugins/cli/banner.png)

Parse arguments from your Command Line Interface.

- Supported platforms: Windows, Linux and macOS.

## Install

<<<<<<< HEAD
_This plugin requires a Rust version of at least **1.75**_
=======
_This plugin requires a Rust version of at least **1.77.2**_
>>>>>>> fd785ab5

There are three general methods of installation that we can recommend.

1. Use crates.io and npm (easiest, and requires you to trust that our publishing pipeline worked)
2. Pull sources directly from Github using git tags / revision hashes (most secure)
3. Git submodule install this repo in your tauri project and then use file protocol to ingest the source (most secure, but inconvenient to use)

Install the Core plugin by adding the following to your `Cargo.toml` file:

`src-tauri/Cargo.toml`

```toml
# you can add the dependencies on the `[dependencies]` section if you do not target mobile
[target."cfg(not(any(target_os = \"android\", target_os = \"ios\")))".dependencies]
tauri-plugin-cli = "2.0.0-rc"
# alternatively with Git:
tauri-plugin-cli = { git = "https://github.com/tauri-apps/plugins-workspace", branch = "v2" }
```

You can install the JavaScript Guest bindings using your preferred JavaScript package manager:

> Note: Since most JavaScript package managers are unable to install packages from git monorepos we provide read-only mirrors of each plugin. This makes installation option 2 more ergonomic to use.

```sh
pnpm add @tauri-apps/plugin-cli
# or
npm add @tauri-apps/plugin-cli
# or
yarn add @tauri-apps/plugin-cli

# alternatively with Git:
pnpm add https://github.com/tauri-apps/tauri-plugin-cli#v2
# or
npm add https://github.com/tauri-apps/tauri-plugin-cli#v2
# or
yarn add https://github.com/tauri-apps/tauri-plugin-cli#v2
```

## Usage

First you need to register the core plugin with Tauri:

`src-tauri/src/main.rs`

```rust
fn main() {
    tauri::Builder::default()
        .setup(|app| {
            #[cfg(desktop)]
            app.handle().plugin(tauri_plugin_cli::init())?;
            Ok(())
        })
        .run(tauri::generate_context!())
        .expect("error while running tauri application");
}
```

Afterwards all the plugin's APIs are available through the JavaScript guest bindings:

```javascript
import { getMatches } from '@tauri-apps/plugin-cli'
const matches = await getMatches()
if (matches.subcommand?.name === 'run') {
  // `./your-app run $ARGS` was executed
  const args = matches.subcommand?.matches.args
  if ('debug' in args) {
    // `./your-app run --debug` was executed
  }
} else {
  const args = matches.args
  // `./your-app $ARGS` was executed
}
```

## Contributing

PRs accepted. Please make sure to read the Contributing Guide before making a pull request.

## Partners

<table>
  <tbody>
    <tr>
      <td align="center" valign="middle">
        <a href="https://crabnebula.dev" target="_blank">
          <img src="https://github.com/tauri-apps/plugins-workspace/raw/v2/.github/sponsors/crabnebula.svg" alt="CrabNebula" width="283">
        </a>
      </td>
    </tr>
  </tbody>
</table>

For the complete list of sponsors please visit our [website](https://tauri.app#sponsors) and [Open Collective](https://opencollective.com/tauri).

## License

Code: (c) 2015 - Present - The Tauri Programme within The Commons Conservancy.

MIT or MIT/Apache 2.0 where applicable.<|MERGE_RESOLUTION|>--- conflicted
+++ resolved
@@ -2,15 +2,17 @@
 
 Parse arguments from your Command Line Interface.
 
-- Supported platforms: Windows, Linux and macOS.
+| Platform | Supported |
+| -------- | --------- |
+| Linux    | ✓         |
+| Windows  | ✓         |
+| macOS    | ✓         |
+| Android  | x         |
+| iOS      | x         |
 
 ## Install
 
-<<<<<<< HEAD
-_This plugin requires a Rust version of at least **1.75**_
-=======
 _This plugin requires a Rust version of at least **1.77.2**_
->>>>>>> fd785ab5
 
 There are three general methods of installation that we can recommend.
 
@@ -25,7 +27,7 @@
 ```toml
 # you can add the dependencies on the `[dependencies]` section if you do not target mobile
 [target."cfg(not(any(target_os = \"android\", target_os = \"ios\")))".dependencies]
-tauri-plugin-cli = "2.0.0-rc"
+tauri-plugin-cli = "2.0.0"
 # alternatively with Git:
 tauri-plugin-cli = { git = "https://github.com/tauri-apps/plugins-workspace", branch = "v2" }
 ```
