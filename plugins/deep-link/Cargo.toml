--- conflicted
+++ resolved
@@ -1,10 +1,6 @@
 [package]
 name = "tauri-plugin-deep-link"
-<<<<<<< HEAD
-version = "2.0.0-rc.6"
-=======
 version = "2.0.1"
->>>>>>> fd785ab5
 description = "Set your Tauri application as the default handler for an URL"
 authors = { workspace = true }
 license = { workspace = true }
