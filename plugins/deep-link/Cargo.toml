[package]
name = "tauri-plugin-deep-link"
version = "2.0.0-alpha.5"
description = "Set your Tauri application as the default handler for an URL"
authors = { workspace = true }
license = { workspace = true }
edition = { workspace = true }
rust-version = { workspace = true }
links = "tauri-plugin-deep-link"

[package.metadata.docs.rs]
rustc-args = [ "--cfg", "docsrs" ]
rustdoc-args = [ "--cfg", "docsrs" ]
targets = [ "x86_64-linux-android" ]

[build-dependencies]
serde = { workspace = true }
serde_json = { workspace = true }
tauri = { workspace = true }
tauri-build = { workspace = true }

[dependencies]
serde = { workspace = true }
serde_json = { workspace = true }
tauri = { workspace = true }
log = { workspace = true }
thiserror = { workspace = true }
<<<<<<< HEAD
url = "2"

[target."cfg(windows)".dependencies]
winreg = "0.51"
=======
url = { workspace = true }
>>>>>>> 8dea78ac
<|MERGE_RESOLUTION|>--- conflicted
+++ resolved
@@ -25,11 +25,7 @@
 tauri = { workspace = true }
 log = { workspace = true }
 thiserror = { workspace = true }
-<<<<<<< HEAD
-url = "2"
+url = { workspace = true }
 
 [target."cfg(windows)".dependencies]
-winreg = "0.51"
-=======
-url = { workspace = true }
->>>>>>> 8dea78ac
+winreg = "0.51"