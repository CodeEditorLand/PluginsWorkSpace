--- conflicted
+++ resolved
@@ -1,11 +1,10 @@
 {
-<<<<<<< HEAD
 	"dependencies": {
 		"@tauri-apps/api": "2.0.0-rc.4",
 		"@tauri-apps/plugin-deep-link": "2.0.0-rc.2"
 	},
 	"devDependencies": {
-		"@tauri-apps/cli": "2.0.0-rc.12"
+		"@tauri-apps/cli": "2.0.0-rc.13"
 	},
 	"name": "deep-link-example",
 	"scripts": {
@@ -14,25 +13,4 @@
 		"preview": "vite preview",
 		"tauri": "tauri"
 	}
-=======
-  "name": "deep-link-example",
-  "private": true,
-  "version": "2.0.0-rc.1",
-  "type": "module",
-  "scripts": {
-    "dev": "vite",
-    "build": "tsc && vite build",
-    "preview": "vite preview",
-    "tauri": "tauri"
-  },
-  "dependencies": {
-    "@tauri-apps/api": "2.0.0-rc.4",
-    "@tauri-apps/plugin-deep-link": "2.0.0-rc.2"
-  },
-  "devDependencies": {
-    "@tauri-apps/cli": "2.0.0-rc.13",
-    "typescript": "^5.2.2",
-    "vite": "^5.0.13"
-  }
->>>>>>> 3715f3c9
 }