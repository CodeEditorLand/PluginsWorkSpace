{
<<<<<<< HEAD
	"name": "deep-link-example",
	"scripts": {
		"build": "tsc && vite build",
		"dev": "vite",
		"preview": "vite preview",
		"tauri": "tauri"
	},
	"dependencies": {
		"@tauri-apps/api": "2.0.0-beta.13",
		"@tauri-apps/plugin-deep-link": "2.0.0-beta.6"
	},
	"devDependencies": {
		"@tauri-apps/cli": "2.0.0-beta.20",
		"internal-ip": "8.0.0"
	}
=======
  "name": "deep-link-example",
  "private": true,
  "version": "2.0.0-beta.7",
  "type": "module",
  "scripts": {
    "dev": "vite",
    "build": "tsc && vite build",
    "preview": "vite preview",
    "tauri": "tauri"
  },
  "dependencies": {
    "@tauri-apps/api": "2.0.0-beta.13",
    "@tauri-apps/plugin-deep-link": "2.0.0-beta.7"
  },
  "devDependencies": {
    "@tauri-apps/cli": "2.0.0-beta.20",
    "internal-ip": "7.0.0",
    "typescript": "^5.2.2",
    "vite": "^5.0.13"
  }
>>>>>>> b18a03a3
}<|MERGE_RESOLUTION|>--- conflicted
+++ resolved
@@ -1,21 +1,4 @@
 {
-<<<<<<< HEAD
-	"name": "deep-link-example",
-	"scripts": {
-		"build": "tsc && vite build",
-		"dev": "vite",
-		"preview": "vite preview",
-		"tauri": "tauri"
-	},
-	"dependencies": {
-		"@tauri-apps/api": "2.0.0-beta.13",
-		"@tauri-apps/plugin-deep-link": "2.0.0-beta.6"
-	},
-	"devDependencies": {
-		"@tauri-apps/cli": "2.0.0-beta.20",
-		"internal-ip": "8.0.0"
-	}
-=======
   "name": "deep-link-example",
   "private": true,
   "version": "2.0.0-beta.7",
@@ -36,5 +19,4 @@
     "typescript": "^5.2.2",
     "vite": "^5.0.13"
   }
->>>>>>> b18a03a3
 }