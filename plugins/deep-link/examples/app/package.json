--- conflicted
+++ resolved
@@ -1,21 +1,4 @@
 {
-<<<<<<< HEAD
-	"name": "deep-link-example",
-	"scripts": {
-		"build": "tsc && vite build",
-		"dev": "vite",
-		"preview": "vite preview",
-		"tauri": "tauri"
-	},
-	"dependencies": {
-		"@tauri-apps/api": "2.0.0-beta.14",
-		"@tauri-apps/plugin-deep-link": "2.0.0-beta.8"
-	},
-	"devDependencies": {
-		"@tauri-apps/cli": "2.0.0-beta.21",
-		"internal-ip": "7.0.0"
-	}
-=======
   "name": "deep-link-example",
   "private": true,
   "version": "2.0.0-beta.9",
@@ -36,5 +19,4 @@
     "typescript": "^5.2.2",
     "vite": "^5.0.13"
   }
->>>>>>> 12b78a23
 }