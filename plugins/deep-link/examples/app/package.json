--- conflicted
+++ resolved
@@ -1,18 +1,10 @@
 {
 	"dependencies": {
-<<<<<<< HEAD
-		"@tauri-apps/api": "2.0.0-rc.5",
-		"@tauri-apps/plugin-deep-link": "2.0.0-rc.2"
-	},
-	"devDependencies": {
-		"@tauri-apps/cli": "2.0.0-rc.16"
-=======
 		"@tauri-apps/api": "2.0.0-rc.6",
 		"@tauri-apps/plugin-deep-link": "2.0.0-rc.2"
 	},
 	"devDependencies": {
 		"@tauri-apps/cli": "2.0.0-rc.17"
->>>>>>> 26d0c17e
 	},
 	"name": "deep-link-example",
 	"scripts": {
