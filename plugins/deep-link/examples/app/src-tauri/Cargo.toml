[package]
name = "deep-link-example"
version = "0.0.0"
description = "A Tauri App"
authors = ["you"]
license = ""
repository = ""
edition = "2021"
<<<<<<< HEAD
rust-version = "1.75"
=======
rust-version = "1.77.2"
>>>>>>> fd785ab5

# See more keys and their definitions at https://doc.rust-lang.org/cargo/reference/manifest.html

[lib]
crate-type = ["staticlib", "cdylib", "rlib"]

[build-dependencies]
tauri-build = { workspace = true }

[dependencies]
serde = { workspace = true }
serde_json = { workspace = true }
tauri = { workspace = true, features = ["wry", "compression"] }
tauri-plugin-deep-link = { path = "../../../" }
tauri-plugin-log = { path = "../../../../log" }
tauri-plugin-single-instance = { path = "../../../../single-instance", features = [
  "deep-link",
] }
log = "0.4"

[features]
# this feature is used for production builds or when `devUrl` points to the filesystem and the built-in dev server is disabled.
# If you use cargo directly instead of tauri's cli you can use this feature flag to switch between tauri's `dev` and `build` modes.
# DO NOT REMOVE!!
prod = ["tauri/custom-protocol"]<|MERGE_RESOLUTION|>--- conflicted
+++ resolved
@@ -6,11 +6,7 @@
 license = ""
 repository = ""
 edition = "2021"
-<<<<<<< HEAD
-rust-version = "1.75"
-=======
 rust-version = "1.77.2"
->>>>>>> fd785ab5
 
 # See more keys and their definitions at https://doc.rust-lang.org/cargo/reference/manifest.html
 
