![geolocation](https://github.com/tauri-apps/plugins-workspace/raw/v2/plugins/geolocation/banner.png)

This plugin provides APIs for getting and tracking the device's current position, including information about altitude, heading, and speed (if available).

## Install

<<<<<<< HEAD
_This plugin requires a Rust version of at least **1.75**_
=======
_This plugin requires a Rust version of at least **1.77.2**_
>>>>>>> fd785ab5

There are three general methods of installation that we can recommend.

1. Use crates.io and npm (easiest, and requires you to trust that our publishing pipeline worked)
2. Pull sources directly from Github using git tags / revision hashes (most secure)
3. Git submodule install this repo in your tauri project and then use file protocol to ingest the source (most secure, but inconvenient to use)

Install the Core plugin by adding the following to your `Cargo.toml` file:

`src-tauri/Cargo.toml`

```toml
[dependencies]
tauri-plugin-geolocation = "2.0.0-rc"
# alternatively with Git:
tauri-plugin-geolocation = { git = "https://github.com/tauri-apps/plugins-workspace", branch = "v2" }
```

You can install the JavaScript Guest bindings using your preferred JavaScript package manager:

> Note: Since most JavaScript package managers are unable to install packages from git monorepos we provide read-only mirrors of each plugin. This makes installation option 2 more ergonomic to use.

<!-- Add the branch for installations using git! -->

```sh
pnpm add @tauri-apps/plugin-geolocation
# or
npm add @tauri-apps/plugin-geolocation
# or
yarn add @tauri-apps/plugin-geolocation

# alternatively with Git:
pnpm add https://github.com/tauri-apps/tauri-plugin-geolocation#v2
# or
npm add https://github.com/tauri-apps/tauri-plugin-geolocation#v2
# or
yarn add https://github.com/tauri-apps/tauri-plugin-geolocation#v2
```

## Setting up

### iOS

Apple requires privacy descriptions to be specified in `Info.plist` for location information:

- `NSLocationWhenInUseDescription`

### Android

This plugin automatically adds the following permissions to your `AndroidManifest.xml` file:

```xml
<uses-permission android:name="android.permission.ACCESS_COARSE_LOCATION" />
<uses-permission android:name="android.permission.ACCESS_FINE_LOCATION" />
```

If your app requires GPS functionality to function, **you** should add the following to your `AndroidManifest.xml` file:

```xml
<uses-feature android:name="android.hardware.gps" android:required="true" />
```

The Google Play Store uses this property to decide whether it should show the app to devices without GPS capabilities.

## Usage

First you need to register the core plugin with Tauri:

`src-tauri/src/main.rs`

```rust
fn main() {
    tauri::Builder::default()
        .plugin(tauri_plugin_geolocation::init())
        .run(tauri::generate_context!())
        .expect("error while running tauri application");
}
```

Afterwards all the plugin's APIs are available through the JavaScript guest bindings:

```javascript
import {
  checkPermissions,
  requestPermissions,
  getCurrentPosition,
  watchPosition
} from '@tauri-apps/plugin-log'

let permissions = await checkPermissions()
if (
  permissions.location === 'prompt' ||
  permissions.location === 'prompt-with-rationale'
) {
  permissions = await requestPermissions(['location'])
}

if (permissions.location === 'granted') {
  const pos = await getCurrentPosition()

  await watchPosition(
    { enableHighAccuracy: true, timeout: 10000, maximumAge: 0 },
    (pos) => {
      console.log(pos)
    }
  )
}
```

## Contributing

PRs accepted. Please make sure to read the Contributing Guide before making a pull request.

## Contributed By

<table>
  <tbody>
    <tr>
      <td align="center" valign="middle">
        <a href="https://crabnebula.dev" target="_blank">
          <img src="contributors/crabnebula.svg" alt="CrabNebula" width="283">
        </a>
      </td>
      <td align="center" valign="middle">
        <a href="https://rescue.co" target="_blank">
            <img src="contributors/rescue.png" alt="Rescue.co" width="283" height="90">
        </a>
      </td>
    </tr>
  </tbody>
</table>

## Partners

<table>
  <tbody>
    <tr>
      <td align="center" valign="middle">
        <a href="https://crabnebula.dev" target="_blank">
          <img src="https://github.com/tauri-apps/plugins-workspace/raw/v2/.github/sponsors/crabnebula.svg" alt="CrabNebula" width="283">
        </a>
      </td>
    </tr>
  </tbody>
</table>

For the complete list of sponsors please visit our [website](https://tauri.app#sponsors) and [Open Collective](https://opencollective.com/tauri).

## License

Code: (c) 2015 - Present - The Tauri Programme within The Commons Conservancy.

MIT or MIT/Apache 2.0 where applicable.<|MERGE_RESOLUTION|>--- conflicted
+++ resolved
@@ -2,13 +2,17 @@
 
 This plugin provides APIs for getting and tracking the device's current position, including information about altitude, heading, and speed (if available).
 
+| Platform | Supported |
+| -------- | --------- |
+| Linux    | x         |
+| Windows  | x         |
+| macOS    | x         |
+| Android  | ✓         |
+| iOS      | ✓         |
+
 ## Install
 
-<<<<<<< HEAD
-_This plugin requires a Rust version of at least **1.75**_
-=======
 _This plugin requires a Rust version of at least **1.77.2**_
->>>>>>> fd785ab5
 
 There are three general methods of installation that we can recommend.
 
@@ -22,7 +26,7 @@
 
 ```toml
 [dependencies]
-tauri-plugin-geolocation = "2.0.0-rc"
+tauri-plugin-geolocation = "2.0.0"
 # alternatively with Git:
 tauri-plugin-geolocation = { git = "https://github.com/tauri-apps/plugins-workspace", branch = "v2" }
 ```
