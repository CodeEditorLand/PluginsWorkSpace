--- conflicted
+++ resolved
@@ -1,11 +1,7 @@
 [package]
 name = "tauri-plugin-haptics"
 description = "Haptic feedback and vibrations on Android and iOS"
-<<<<<<< HEAD
-version = "2.0.0-rc.3"
-=======
 version = "2.0.1"
->>>>>>> fd785ab5
 edition = { workspace = true }
 authors = { workspace = true }
 license = { workspace = true }
