[package]
name = "tauri-plugin-http"
<<<<<<< HEAD
version = "2.0.0-rc.5"
=======
version = "2.0.1"
>>>>>>> fd785ab5
description = "Access an HTTP client written in Rust."
edition = { workspace = true }
authors = { workspace = true }
license = { workspace = true }
rust-version = { workspace = true }
repository = { workspace = true }
links = "tauri-plugin-http"

[package.metadata.docs.rs]
rustc-args = ["--cfg", "docsrs"]
rustdoc-args = ["--cfg", "docsrs"]

[package.metadata.platforms.support]
windows = { level = "full", notes = "" }
linux = { level = "full", notes = "" }
macos = { level = "full", notes = "" }
android = { level = "full", notes = "" }
ios = { level = "full", notes = "" }

[build-dependencies]
tauri-plugin = { workspace = true, features = ["build"] }
schemars = { workspace = true }
serde = { workspace = true }
url = { workspace = true }
urlpattern = "0.3"
regex = "1"

[dependencies]
serde = { workspace = true }
serde_json = { workspace = true }
tauri = { workspace = true }
thiserror = { workspace = true }
tokio = { version = "1", features = ["sync", "macros"] }
<<<<<<< HEAD
tauri-plugin-fs = { path = "../fs", version = "2.0.0-rc.5" }
=======
tauri-plugin-fs = { path = "../fs", version = "2.0.1" }
>>>>>>> fd785ab5
urlpattern = "0.3"
regex = "1"
http = "1"
reqwest = { version = "0.12", default-features = false }
url = { workspace = true }
data-url = "0.3"

[features]
default = [
  "rustls-tls",
  "http2",
  "charset",
  "macos-system-configuration",
  "cookies",
]
multipart = ["reqwest/multipart"]
json = ["reqwest/json"]
stream = ["reqwest/stream"]
native-tls = ["reqwest/native-tls"]
native-tls-vendored = ["reqwest/native-tls-vendored"]
native-tls-alpn = ["reqwest/native-tls-alpn"]
rustls-tls = ["reqwest/rustls-tls"]
rustls-tls-manual-roots = ["reqwest/rustls-tls-manual-roots"]
rustls-tls-webpki-roots = ["reqwest/rustls-tls-webpki-roots"]
rustls-tls-native-roots = ["reqwest/rustls-tls-native-roots"]
blocking = ["reqwest/blocking"]
cookies = ["reqwest/cookies"]
gzip = ["reqwest/gzip"]
brotli = ["reqwest/brotli"]
deflate = ["reqwest/deflate"]
trust-dns = ["reqwest/trust-dns"]
socks = ["reqwest/socks"]
http2 = ["reqwest/http2"]
charset = ["reqwest/charset"]
macos-system-configuration = ["reqwest/macos-system-configuration"]
unsafe-headers = []<|MERGE_RESOLUTION|>--- conflicted
+++ resolved
@@ -1,10 +1,6 @@
 [package]
 name = "tauri-plugin-http"
-<<<<<<< HEAD
-version = "2.0.0-rc.5"
-=======
 version = "2.0.1"
->>>>>>> fd785ab5
 description = "Access an HTTP client written in Rust."
 edition = { workspace = true }
 authors = { workspace = true }
@@ -38,11 +34,7 @@
 tauri = { workspace = true }
 thiserror = { workspace = true }
 tokio = { version = "1", features = ["sync", "macros"] }
-<<<<<<< HEAD
-tauri-plugin-fs = { path = "../fs", version = "2.0.0-rc.5" }
-=======
 tauri-plugin-fs = { path = "../fs", version = "2.0.1" }
->>>>>>> fd785ab5
 urlpattern = "0.3"
 regex = "1"
 http = "1"
