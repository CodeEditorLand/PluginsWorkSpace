[package]
name = "tauri-plugin-localhost"
<<<<<<< HEAD
version = "2.0.0-rc.1"
=======
version = "2.0.1"
>>>>>>> fd785ab5
description = "Expose your apps assets through a localhost server instead of the default custom protocol."
authors = { workspace = true }
license = { workspace = true }
edition = { workspace = true }
rust-version = { workspace = true }
repository = { workspace = true }

[package.metadata.docs.rs]
rustc-args = ["--cfg", "docsrs"]
rustdoc-args = ["--cfg", "docsrs"]

[package.metadata.platforms.support]
windows = { level = "full", notes = "" }
linux = { level = "full", notes = "" }
macos = { level = "full", notes = "" }
android = { level = "none", notes = "" }
ios = { level = "none", notes = "" }

[dependencies]
serde = { workspace = true }
serde_json = { workspace = true }
tauri = { workspace = true }
log = { workspace = true }
thiserror = { workspace = true }
tiny_http = "0.12"
http = "1"<|MERGE_RESOLUTION|>--- conflicted
+++ resolved
@@ -1,10 +1,6 @@
 [package]
 name = "tauri-plugin-localhost"
-<<<<<<< HEAD
-version = "2.0.0-rc.1"
-=======
 version = "2.0.1"
->>>>>>> fd785ab5
 description = "Expose your apps assets through a localhost server instead of the default custom protocol."
 authors = { workspace = true }
 license = { workspace = true }
