![plugin-localhost](https://github.com/tauri-apps/plugins-workspace/raw/v2/plugins/localhost/banner.png)

Expose your apps assets through a localhost server instead of the default custom protocol.

> Note: This plugins brings considerable security risks and you should only use it if you know what your are doing. If in doubt, use the default custom protocol implementation.

## Install

<<<<<<< HEAD
_This plugin requires a Rust version of at least **1.75**_
=======
_This plugin requires a Rust version of at least **1.77.2**_
>>>>>>> fd785ab5

There are three general methods of installation that we can recommend.

1. Use crates.io and npm (easiest, and requires you to trust that our publishing pipeline worked)
2. Pull sources directly from Github using git tags / revision hashes (most secure)
3. Git submodule install this repo in your tauri project and then use file protocol to ingest the source (most secure, but inconvenient to use)

Install the Core plugin by adding the following to your `Cargo.toml` file:

`src-tauri/Cargo.toml`

```toml
[dependencies]
portpicker = "0.1" # used in the example to pick a random free port
tauri-plugin-localhost = "2.0.0-rc"
# alternatively with Git:
tauri-plugin-localhost = { git = "https://github.com/tauri-apps/plugins-workspace", branch = "v2" }
```

## Usage

First you need to register the core plugin with Tauri:

`src-tauri/src/main.rs`

```rust
use tauri::{Manager, window::WindowBuilder, WindowUrl};

fn main() {
  let port = portpicker::pick_unused_port().expect("failed to find unused port");

  tauri::Builder::default()
    .plugin(tauri_plugin_localhost::Builder::new(port).build())
    .setup(move |app| {
      app.ipc_scope().configure_remote_access(
        RemoteDomainAccessScope::new("localhost")
          .add_window("main")
      );

      let url = format!("http://localhost:{}", port).parse().unwrap();
      WindowBuilder::new(app, "main".to_string(), WindowUrl::External(url))
        .title("Localhost Example")
        .build()?;
      Ok(())
    })
    .run(tauri::generate_context!())
    .expect("error while running tauri application");
}
```

## Contributing

PRs accepted. Please make sure to read the Contributing Guide before making a pull request.

## Partners

<table>
  <tbody>
    <tr>
      <td align="center" valign="middle">
        <a href="https://crabnebula.dev" target="_blank">
          <img src="https://github.com/tauri-apps/plugins-workspace/raw/v2/.github/sponsors/crabnebula.svg" alt="CrabNebula" width="283">
        </a>
      </td>
    </tr>
  </tbody>
</table>

For the complete list of sponsors please visit our [website](https://tauri.app#sponsors) and [Open Collective](https://opencollective.com/tauri).

## License

Code: (c) 2015 - Present - The Tauri Programme within The Commons Conservancy.

MIT or MIT/Apache 2.0 where applicable.<|MERGE_RESOLUTION|>--- conflicted
+++ resolved
@@ -1,16 +1,20 @@
 ![plugin-localhost](https://github.com/tauri-apps/plugins-workspace/raw/v2/plugins/localhost/banner.png)
 
 Expose your apps assets through a localhost server instead of the default custom protocol.
+
+| Platform | Supported |
+| -------- | --------- |
+| Linux    | ✓         |
+| Windows  | ✓         |
+| macOS    | ✓         |
+| Android  | ✓         |
+| iOS      | ✓         |
 
 > Note: This plugins brings considerable security risks and you should only use it if you know what your are doing. If in doubt, use the default custom protocol implementation.
 
 ## Install
 
-<<<<<<< HEAD
-_This plugin requires a Rust version of at least **1.75**_
-=======
 _This plugin requires a Rust version of at least **1.77.2**_
->>>>>>> fd785ab5
 
 There are three general methods of installation that we can recommend.
 
@@ -25,7 +29,7 @@
 ```toml
 [dependencies]
 portpicker = "0.1" # used in the example to pick a random free port
-tauri-plugin-localhost = "2.0.0-rc"
+tauri-plugin-localhost = "2.0.0"
 # alternatively with Git:
 tauri-plugin-localhost = { git = "https://github.com/tauri-apps/plugins-workspace", branch = "v2" }
 ```
