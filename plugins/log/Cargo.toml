--- conflicted
+++ resolved
@@ -1,10 +1,6 @@
 [package]
 name = "tauri-plugin-log"
-<<<<<<< HEAD
-version = "2.0.0-rc.2"
-=======
 version = "2.0.1"
->>>>>>> fd785ab5
 description = "Configurable logging for your Tauri app."
 authors = { workspace = true }
 license = { workspace = true }
