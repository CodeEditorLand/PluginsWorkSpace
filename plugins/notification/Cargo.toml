[package]
name = "tauri-plugin-notification"
<<<<<<< HEAD
version = "2.0.0-rc.5"
=======
version = "2.0.1"
>>>>>>> fd785ab5
description = "Send desktop and mobile notifications on your Tauri application."
edition = { workspace = true }
authors = { workspace = true }
license = { workspace = true }
rust-version = { workspace = true }
repository = { workspace = true }
links = "tauri-plugin-notification"

[package.metadata.docs.rs]
rustc-args = ["--cfg", "docsrs"]
rustdoc-args = ["--cfg", "docsrs"]
targets = ["x86_64-unknown-linux-gnu", "x86_64-linux-android"]

[package.metadata.platforms.support]
windows = { level = "full", notes = "" }
linux = { level = "full", notes = "" }
macos = { level = "full", notes = "" }
android = { level = "full", notes = "" }
ios = { level = "full", notes = "" }

[build-dependencies]
tauri-plugin = { workspace = true, features = ["build"] }

[dependencies]
serde = { workspace = true }
serde_json = { workspace = true }
tauri = { workspace = true }
log = { workspace = true }
thiserror = { workspace = true }
rand = "0.8"
time = { version = "0.3", features = ["serde", "parsing", "formatting"] }
url = { version = "2", features = ["serde"] }
serde_repr = "0.1"

[target.'cfg(target_os = "ios")'.dependencies]
tauri = { workspace = true, features = ["wry"] }

[target."cfg(windows)".dependencies]
win7-notifications = { version = "0.4.5", optional = true }
windows-version = { version = "0.1", optional = true }

[target."cfg(any(target_os = \"macos\", windows, target_os = \"linux\", target_os = \"dragonfly\", target_os = \"freebsd\", target_os = \"openbsd\", target_os = \"netbsd\"))".dependencies]
notify-rust = "4.11"

[dev-dependencies]
color-backtrace = "0.6"
ctor = "0.2"
maplit = "1"

[features]
windows7-compat = ["win7-notifications", "windows-version"]<|MERGE_RESOLUTION|>--- conflicted
+++ resolved
@@ -1,10 +1,6 @@
 [package]
 name = "tauri-plugin-notification"
-<<<<<<< HEAD
-version = "2.0.0-rc.5"
-=======
 version = "2.0.1"
->>>>>>> fd785ab5
 description = "Send desktop and mobile notifications on your Tauri application."
 edition = { workspace = true }
 authors = { workspace = true }
