--- conflicted
+++ resolved
@@ -4,13 +4,17 @@
 
 This plugin is a port of [electron-positioner](https://github.com/jenslind/electron-positioner) for Tauri.
 
+| Platform | Supported |
+| -------- | --------- |
+| Linux    | ✓         |
+| Windows  | ✓         |
+| macOS    | ✓         |
+| Android  | x         |
+| iOS      | x         |
+
 ## Install
 
-<<<<<<< HEAD
-_This plugin requires a Rust version of at least **1.75**_
-=======
 _This plugin requires a Rust version of at least **1.77.2**_
->>>>>>> fd785ab5
 
 There are three general methods of installation that we can recommend.
 
@@ -24,7 +28,7 @@
 
 ```toml
 [dependencies]
-tauri-plugin-positioner = "2.0.0-rc"
+tauri-plugin-positioner = "2.0.0"
 # alternatively with Git:
 tauri-plugin-positioner = { git = "https://github.com/tauri-apps/plugins-workspace", branch = "v2" }
 ```
@@ -62,6 +66,7 @@
         .plugin(tauri_plugin_positioner::init())
         // This is required to get tray-relative positions to work
         .setup(|app| {
+            // note that this will create a new TrayIcon
             TrayIconBuilder::new()
                 .on_tray_icon_event(|app, event| {
                     tauri_plugin_positioner::on_tray_event(app.app_handle(), &event);
@@ -72,6 +77,40 @@
         .run(tauri::generate_context!())
         .expect("error while running tauri application");
 }
+```
+
+Alternatively, you may handle the tray events through JavaScript. Register the plugin as previously noted.
+
+```rust
+fn main() {
+    tauri::Builder::default()
+        .plugin(tauri_plugin_positioner::init())
+        .run(tauri::generate_context!())
+        .expect("error while running tauri application");
+}
+```
+
+And in JavaScript, the `action` passed to the TrayIcon should include the handler.
+
+```javascript
+import {
+  moveWindow,
+  Position,
+  handleIconState,
+} from "@tauri-apps/plugin-positioner";
+
+const action = async (event: TrayIconEvent) => {
+  // add the handle in the action to update the state
+  await handleIconState(event);
+
+  if (event.type === "Click") {
+    // note this option requires enabling the `tray-icon`
+    //   feature in the Cargo.toml
+    await moveWindow(Position.TrayLeft);
+  }
+};
+
+const tray = await TrayIcon.new({ id: "main", action });
 ```
 
 Afterwards all the plugin's APIs are available through the JavaScript guest bindings:
