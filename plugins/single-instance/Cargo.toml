--- conflicted
+++ resolved
@@ -1,10 +1,6 @@
 [package]
 name = "tauri-plugin-single-instance"
-<<<<<<< HEAD
-version = "2.0.0-rc.4"
-=======
 version = "2.0.1"
->>>>>>> fd785ab5
 description = "Ensure a single instance of your tauri app is running."
 authors = { workspace = true }
 license = { workspace = true }
@@ -30,11 +26,7 @@
 tauri = { workspace = true }
 log = { workspace = true }
 thiserror = { workspace = true }
-<<<<<<< HEAD
-tauri-plugin-deep-link = { path = "../deep-link", version = "2.0.0-rc.6", optional = true }
-=======
 tauri-plugin-deep-link = { path = "../deep-link", version = "2.0.1", optional = true }
->>>>>>> fd785ab5
 semver = { version = "1", optional = true }
 
 [target."cfg(target_os = \"windows\")".dependencies.windows-sys]
