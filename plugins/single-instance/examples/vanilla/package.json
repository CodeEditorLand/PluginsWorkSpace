{
<<<<<<< HEAD
	"description": "",
	"devDependencies": {
		"@tauri-apps/cli": "2.0.0-rc.12"
	},
	"main": "index.js",
	"name": "app",
	"scripts": {
		"tauri": "tauri"
	}
=======
  "name": "app",
  "version": "1.0.0",
  "description": "",
  "main": "index.js",
  "scripts": {
    "tauri": "tauri"
  },
  "author": "",
  "license": "MIT",
  "devDependencies": {
    "@tauri-apps/cli": "2.0.0-rc.13"
  }
>>>>>>> 3715f3c9
}<|MERGE_RESOLUTION|>--- conflicted
+++ resolved
@@ -1,26 +1,11 @@
 {
-<<<<<<< HEAD
 	"description": "",
 	"devDependencies": {
-		"@tauri-apps/cli": "2.0.0-rc.12"
+		"@tauri-apps/cli": "2.0.0-rc.13"
 	},
 	"main": "index.js",
 	"name": "app",
 	"scripts": {
 		"tauri": "tauri"
 	}
-=======
-  "name": "app",
-  "version": "1.0.0",
-  "description": "",
-  "main": "index.js",
-  "scripts": {
-    "tauri": "tauri"
-  },
-  "author": "",
-  "license": "MIT",
-  "devDependencies": {
-    "@tauri-apps/cli": "2.0.0-rc.13"
-  }
->>>>>>> 3715f3c9
 }