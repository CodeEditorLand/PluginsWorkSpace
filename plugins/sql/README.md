--- conflicted
+++ resolved
@@ -2,13 +2,17 @@
 
 Interface with SQL databases through [sqlx](https://github.com/launchbadge/sqlx). It supports the `sqlite`, `mysql` and `postgres` drivers, enabled by a Cargo feature.
 
+| Platform | Supported |
+| -------- | --------- |
+| Linux    | ✓         |
+| Windows  | ✓         |
+| macOS    | ✓         |
+| Android  | ✓         |
+| iOS      | x         |
+
 ## Install
 
-<<<<<<< HEAD
-_This plugin requires a Rust version of at least **1.75**_
-=======
 _This plugin requires a Rust version of at least **1.77.2**_
->>>>>>> fd785ab5
 
 There are three general methods of installation that we can recommend.
 
@@ -23,7 +27,7 @@
 ```toml
 [dependencies.tauri-plugin-sql]
 features = ["sqlite"] # or "postgres", or "mysql"
-version = "2.0.0-rc"
+version = "2.0.0"
 # alternatively with Git
 git = "https://github.com/tauri-apps/plugins-workspace"
 branch = "v2"
