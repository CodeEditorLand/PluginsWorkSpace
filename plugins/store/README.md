--- conflicted
+++ resolved
@@ -18,11 +18,7 @@
 
 ```toml
 [dependencies]
-<<<<<<< HEAD
-tauri-plugin-store = { git = "https://github.com/tauri-apps/plugins-workspace", branch = "next" }
-=======
-tauri-plugin-store = { git = "https://github.com/tauri-apps/plugins-workspace", branch = "v1" }
->>>>>>> dce0f02b
+tauri-plugin-store = { git = "https://github.com/tauri-apps/plugins-workspace", branch = "v2" }
 ```
 
 You can install the JavaScript Guest bindings using your preferred JavaScript package manager:
@@ -30,11 +26,11 @@
 > Note: Since most JavaScript package managers are unable to install packages from git monorepos we provide read-only mirrors of each plugin. This makes installation option 2 more ergonomic to use.
 
 ```sh
-pnpm add https://github.com/tauri-apps/tauri-plugin-store#next
+pnpm add https://github.com/tauri-apps/tauri-plugin-store#v2
 # or
-npm add https://github.com/tauri-apps/tauri-plugin-store#next
+npm add https://github.com/tauri-apps/tauri-plugin-store#v2
 # or
-yarn add https://github.com/tauri-apps/tauri-plugin-store#next
+yarn add https://github.com/tauri-apps/tauri-plugin-store#v2
 ```
 
 ## Usage
@@ -55,13 +51,13 @@
 Afterwards all the plugin's APIs are available through the JavaScript guest bindings:
 
 ```javascript
-import { Store } from 'tauri-plugin-store-api';
+import { Store } from "tauri-plugin-store-api";
 
-const store = new Store('.settings.dat');
+const store = new Store(".settings.dat");
 
-await store.set('some-key', { value: 5 });
+await store.set("some-key", { value: 5 });
 
-const val = await store.get('some-key');
+const val = await store.get("some-key");
 assert(val, { value: 5 });
 
 await store.save(); // this manually saves the store, otherwise the store is only saved when your app is closed
