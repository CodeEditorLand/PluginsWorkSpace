--- conflicted
+++ resolved
@@ -1,7 +1,6 @@
 {
-<<<<<<< HEAD
 	"devDependencies": {
-		"@tauri-apps/cli": "2.0.0-rc.12"
+		"@tauri-apps/cli": "2.0.0-rc.13"
 	},
 	"scripts": {
 		"build": "tsc && vite build",
@@ -9,19 +8,4 @@
 		"preview": "vite preview",
 		"tauri": "tauri"
 	}
-=======
-  "private": true,
-  "type": "module",
-  "scripts": {
-    "dev": "vite",
-    "build": "tsc && vite build",
-    "preview": "vite preview",
-    "tauri": "tauri"
-  },
-  "devDependencies": {
-    "@tauri-apps/cli": "2.0.0-rc.13",
-    "vite": "^5.0.12",
-    "typescript": "^5.3.3"
-  }
->>>>>>> 3715f3c9
 }