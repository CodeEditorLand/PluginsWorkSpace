--- conflicted
+++ resolved
@@ -1,15 +1,4 @@
 {
-<<<<<<< HEAD
-	"devDependencies": {
-		"@tauri-apps/cli": "2.0.0-rc.10"
-	},
-	"scripts": {
-		"build": "tsc && vite build",
-		"dev": "vite",
-		"preview": "vite preview",
-		"tauri": "tauri"
-	}
-=======
   "private": true,
   "type": "module",
   "scripts": {
@@ -23,5 +12,4 @@
     "vite": "^5.0.12",
     "typescript": "^5.3.3"
   }
->>>>>>> 12e80ffe
 }