--- conflicted
+++ resolved
@@ -6,10 +6,6 @@
 		"tauri": "tauri"
 	},
 	"devDependencies": {
-<<<<<<< HEAD
-		"@tauri-apps/cli": "^2.0.0-beta.15"
-=======
 		"@tauri-apps/cli": "2.0.0-beta.22"
->>>>>>> b2e5225f
 	}
 }