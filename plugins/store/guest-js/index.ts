// Copyright 2019-2023 Tauri Programme within The Commons Conservancy
// SPDX-License-Identifier: Apache-2.0
// SPDX-License-Identifier: MIT

import { invoke, Resource } from "@tauri-apps/api/core";
import { listen, type UnlistenFn } from "@tauri-apps/api/event";

interface ChangePayload<T> {
<<<<<<< HEAD
	path: string;
	key: string;
	value: T | null;
=======
  path: string
  resourceId?: number
  key: string
  value: T
  exists: boolean
>>>>>>> 8c67d44a
}

/**
 * Options to create a store
 */
export type StoreOptions = {
<<<<<<< HEAD
	/**
	 * Auto save on modification with debounce duration in milliseconds
	 */
	autoSave?: boolean;
};
=======
  /**
   * Auto save on modification with debounce duration in milliseconds, it's 100ms by default, pass in `false` to disable it
   */
  autoSave?: boolean | number
  /**
   * Name of a serialize function registered in the rust side plugin builder
   */
  serializeFnName?: string
  /**
   * Name of a deserialize function registered in the rust side plugin builder
   */
  deserializeFnName?: string
  /**
   * Force create a new store with default values even if it already exists.
   */
  createNew?: boolean
}

/**
 * Create a new Store or load the existing store with the path.
 *
 * @example
 * ```typescript
 * import { Store } from '@tauri-apps/api/store';
 * const store = await Store.load('store.json');
 * ```
 *
 * @param path Path to save the store in `app_data_dir`
 * @param options Store configuration options
 */
export async function load(
  path: string,
  options?: StoreOptions
): Promise<Store> {
  return await Store.load(path, options)
}
>>>>>>> 8c67d44a

/**
 * Gets an already loaded store.
 *
 * If the store is not loaded, returns `null`. In this case you must {@link Store.load load} it.
 *
 * This function is more useful when you already know the store is loaded
 * and just need to access its instance. Prefer {@link Store.load} otherwise.
 *
 * @example
 * ```typescript
 * import { getStore } from '@tauri-apps/api/store';
 * const store = await getStore('store.json');
 * ```
 *
 * @param path Path of the store.
 */
<<<<<<< HEAD
export async function createStore(path: string, options?: StoreOptions) {
	const resourceId = await invoke<number>("plugin:store|create_store", {
		path,
		...options,
	});
	return new Store(resourceId, path);
=======
export async function getStore(path: string): Promise<Store | null> {
  return await Store.get(path)
>>>>>>> 8c67d44a
}

/**
 * A lazy loaded key-value store persisted by the backend layer.
 */
<<<<<<< HEAD
export class Store extends Resource {
	constructor(
		rid: number,
		private readonly path: string,
	) {
		super(rid);
	}

	/**
	 * Inserts a key-value pair into the store.
	 *
	 * @param key
	 * @param value
	 * @returns
	 */
	async set(key: string, value: unknown): Promise<void> {
		await invoke("plugin:store|set", {
			rid: this.rid,
			key,
			value,
		});
	}

	/**
	 * Returns the value for the given `key` or `null` the key does not exist.
	 *
	 * @param key
	 * @returns
	 */
	async get<T>(key: string): Promise<T | null> {
		return await invoke("plugin:store|get", {
			rid: this.rid,
			key,
		});
	}

	/**
	 * Returns `true` if the given `key` exists in the store.
	 *
	 * @param key
	 * @returns
	 */
	async has(key: string): Promise<boolean> {
		return await invoke("plugin:store|has", {
			rid: this.rid,
			key,
		});
	}

	/**
	 * Removes a key-value pair from the store.
	 *
	 * @param key
	 * @returns
	 */
	async delete(key: string): Promise<boolean> {
		return await invoke("plugin:store|delete", {
			rid: this.rid,
			key,
		});
	}

	/**
	 * Clears the store, removing all key-value pairs.
	 *
	 * Note: To clear the storage and reset it to it's `default` value, use `reset` instead.
	 * @returns
	 */
	async clear(): Promise<void> {
		await invoke("plugin:store|clear", { rid: this.rid });
	}

	/**
	 * Resets the store to it's `default` value.
	 *
	 * If no default value has been set, this method behaves identical to `clear`.
	 * @returns
	 */
	async reset(): Promise<void> {
		await invoke("plugin:store|reset", { rid: this.rid });
	}

	/**
	 * Returns a list of all key in the store.
	 *
	 * @returns
	 */
	async keys(): Promise<string[]> {
		return await invoke("plugin:store|keys", { rid: this.rid });
	}

	/**
	 * Returns a list of all values in the store.
	 *
	 * @returns
	 */
	async values<T>(): Promise<T[]> {
		return await invoke("plugin:store|values", { rid: this.rid });
	}

	/**
	 * Returns a list of all entries in the store.
	 *
	 * @returns
	 */
	async entries<T>(): Promise<Array<[key: string, value: T]>> {
		return await invoke("plugin:store|entries", { rid: this.rid });
	}

	/**
	 * Returns the number of key-value pairs in the store.
	 *
	 * @returns
	 */
	async length(): Promise<number> {
		return await invoke("plugin:store|length", { rid: this.rid });
	}

	/**
	 * Attempts to load the on-disk state at the stores `path` into memory.
	 *
	 * This method is useful if the on-disk state was edited by the user and you want to synchronize the changes.
	 *
	 * Note: This method does not emit change events.
	 * @returns
	 */
	async load(): Promise<void> {
		await invoke("plugin:store|load", { rid: this.rid });
	}

	/**
	 * Saves the store to disk at the stores `path`.
	 *
	 * As the store is only persisted to disk before the apps exit, changes might be lost in a crash.
	 * This method lets you persist the store to disk whenever you deem necessary.
	 * @returns
	 */
	async save(): Promise<void> {
		await invoke("plugin:store|save", { rid: this.rid });
	}

	/**
	 * Listen to changes on a store key.
	 * @param key
	 * @param cb
	 * @returns A promise resolving to a function to unlisten to the event.
	 *
	 * @since 2.0.0
	 */
	async onKeyChange<T>(
		key: string,
		cb: (value: T | null) => void,
	): Promise<UnlistenFn> {
		return await listen<ChangePayload<T>>("store://change", (event) => {
			if (event.payload.path === this.path && event.payload.key === key) {
				cb(event.payload.value);
			}
		});
	}

	/**
	 * Listen to changes on the store.
	 * @param cb
	 * @returns A promise resolving to a function to unlisten to the event.
	 *
	 * @since 2.0.0
	 */
	async onChange<T>(
		cb: (key: string, value: T | null) => void,
	): Promise<UnlistenFn> {
		return await listen<ChangePayload<T>>("store://change", (event) => {
			if (event.payload.path === this.path) {
				cb(event.payload.key, event.payload.value);
			}
		});
	}
=======
export class LazyStore implements IStore {
  private _store?: Promise<Store>

  private get store(): Promise<Store> {
    if (!this._store) {
      this._store = load(this.path, this.options)
    }
    return this._store
  }

  /**
   * Note that the options are not applied if someone else already created the store
   * @param path Path to save the store in `app_data_dir`
   * @param options Store configuration options
   */
  constructor(
    private readonly path: string,
    private readonly options?: StoreOptions
  ) {}

  /**
   * Init/load the store if it's not loaded already
   */
  async init(): Promise<void> {
    await this.store
  }

  async set(key: string, value: unknown): Promise<void> {
    return (await this.store).set(key, value)
  }

  async get<T>(key: string): Promise<T | undefined> {
    return (await this.store).get<T>(key)
  }

  async has(key: string): Promise<boolean> {
    return (await this.store).has(key)
  }

  async delete(key: string): Promise<boolean> {
    return (await this.store).delete(key)
  }

  async clear(): Promise<void> {
    await (await this.store).clear()
  }

  async reset(): Promise<void> {
    await (await this.store).reset()
  }

  async keys(): Promise<string[]> {
    return (await this.store).keys()
  }

  async values<T>(): Promise<T[]> {
    return (await this.store).values<T>()
  }

  async entries<T>(): Promise<Array<[key: string, value: T]>> {
    return (await this.store).entries<T>()
  }

  async length(): Promise<number> {
    return (await this.store).length()
  }

  async reload(): Promise<void> {
    await (await this.store).reload()
  }

  async save(): Promise<void> {
    await (await this.store).save()
  }

  async onKeyChange<T>(
    key: string,
    cb: (value: T | undefined) => void
  ): Promise<UnlistenFn> {
    return (await this.store).onKeyChange<T>(key, cb)
  }

  async onChange<T>(
    cb: (key: string, value: T | undefined) => void
  ): Promise<UnlistenFn> {
    return (await this.store).onChange<T>(cb)
  }

  async close(): Promise<void> {
    if (this._store) {
      await (await this._store).close()
    }
  }
}

/**
 * A key-value store persisted by the backend layer.
 */
export class Store extends Resource implements IStore {
  private constructor(rid: number) {
    super(rid)
  }

  /**
   * Create a new Store or load the existing store with the path.
   *
   * @example
   * ```typescript
   * import { Store } from '@tauri-apps/api/store';
   * const store = await Store.load('store.json');
   * ```
   *
   * @param path Path to save the store in `app_data_dir`
   * @param options Store configuration options
   */
  static async load(path: string, options?: StoreOptions): Promise<Store> {
    const rid = await invoke<number>('plugin:store|load', {
      path,
      ...options
    })
    return new Store(rid)
  }

  /**
   * Gets an already loaded store.
   *
   * If the store is not loaded, returns `null`. In this case you must {@link Store.load load} it.
   *
   * This function is more useful when you already know the store is loaded
   * and just need to access its instance. Prefer {@link Store.load} otherwise.
   *
   * @example
   * ```typescript
   * import { Store } from '@tauri-apps/api/store';
   * let store = await Store.get('store.json');
   * if (!store) {
   *   store = await Store.load('store.json');
   * }
   * ```
   *
   * @param path Path of the store.
   */
  static async get(path: string): Promise<Store | null> {
    return await invoke<number | null>('plugin:store|get_store', { path }).then(
      (rid) => (rid ? new Store(rid) : null)
    )
  }

  async set(key: string, value: unknown): Promise<void> {
    await invoke('plugin:store|set', {
      rid: this.rid,
      key,
      value
    })
  }

  async get<T>(key: string): Promise<T | undefined> {
    const [value, exists] = await invoke<[T, boolean]>('plugin:store|get', {
      rid: this.rid,
      key
    })
    return exists ? value : undefined
  }

  async has(key: string): Promise<boolean> {
    return await invoke('plugin:store|has', {
      rid: this.rid,
      key
    })
  }

  async delete(key: string): Promise<boolean> {
    return await invoke('plugin:store|delete', {
      rid: this.rid,
      key
    })
  }

  async clear(): Promise<void> {
    await invoke('plugin:store|clear', { rid: this.rid })
  }

  async reset(): Promise<void> {
    await invoke('plugin:store|reset', { rid: this.rid })
  }

  async keys(): Promise<string[]> {
    return await invoke('plugin:store|keys', { rid: this.rid })
  }

  async values<T>(): Promise<T[]> {
    return await invoke('plugin:store|values', { rid: this.rid })
  }

  async entries<T>(): Promise<Array<[key: string, value: T]>> {
    return await invoke('plugin:store|entries', { rid: this.rid })
  }

  async length(): Promise<number> {
    return await invoke('plugin:store|length', { rid: this.rid })
  }

  async reload(): Promise<void> {
    await invoke('plugin:store|reload', { rid: this.rid })
  }

  async save(): Promise<void> {
    await invoke('plugin:store|save', { rid: this.rid })
  }

  async onKeyChange<T>(
    key: string,
    cb: (value: T | undefined) => void
  ): Promise<UnlistenFn> {
    return await listen<ChangePayload<T>>('store://change', (event) => {
      if (event.payload.resourceId === this.rid && event.payload.key === key) {
        cb(event.payload.exists ? event.payload.value : undefined)
      }
    })
  }

  async onChange<T>(
    cb: (key: string, value: T | undefined) => void
  ): Promise<UnlistenFn> {
    return await listen<ChangePayload<T>>('store://change', (event) => {
      if (event.payload.resourceId === this.rid) {
        cb(
          event.payload.key,
          event.payload.exists ? event.payload.value : undefined
        )
      }
    })
  }
}

interface IStore {
  /**
   * Inserts a key-value pair into the store.
   *
   * @param key
   * @param value
   * @returns
   */
  set(key: string, value: unknown): Promise<void>

  /**
   * Returns the value for the given `key` or `undefined` if the key does not exist.
   *
   * @param key
   * @returns
   */
  get<T>(key: string): Promise<T | undefined>

  /**
   * Returns `true` if the given `key` exists in the store.
   *
   * @param key
   * @returns
   */
  has(key: string): Promise<boolean>

  /**
   * Removes a key-value pair from the store.
   *
   * @param key
   * @returns
   */
  delete(key: string): Promise<boolean>

  /**
   * Clears the store, removing all key-value pairs.
   *
   * Note: To clear the storage and reset it to its `default` value, use {@linkcode reset} instead.
   * @returns
   */
  clear(): Promise<void>

  /**
   * Resets the store to its `default` value.
   *
   * If no default value has been set, this method behaves identical to {@linkcode clear}.
   * @returns
   */
  reset(): Promise<void>

  /**
   * Returns a list of all keys in the store.
   *
   * @returns
   */
  keys(): Promise<string[]>

  /**
   * Returns a list of all values in the store.
   *
   * @returns
   */
  values<T>(): Promise<T[]>

  /**
   * Returns a list of all entries in the store.
   *
   * @returns
   */
  entries<T>(): Promise<Array<[key: string, value: T]>>

  /**
   * Returns the number of key-value pairs in the store.
   *
   * @returns
   */
  length(): Promise<number>

  /**
   * Attempts to load the on-disk state at the store's `path` into memory.
   *
   * This method is useful if the on-disk state was edited by the user and you want to synchronize the changes.
   *
   * Note: This method does not emit change events.
   * @returns
   */
  reload(): Promise<void>

  /**
   * Saves the store to disk at the store's `path`.
   * @returns
   */
  save(): Promise<void>

  /**
   * Listen to changes on a store key.
   * @param key
   * @param cb
   * @returns A promise resolving to a function to unlisten to the event.
   *
   * @since 2.0.0
   */
  onKeyChange<T>(
    key: string,
    cb: (value: T | undefined) => void
  ): Promise<UnlistenFn>

  /**
   * Listen to changes on the store.
   * @param cb
   * @returns A promise resolving to a function to unlisten to the event.
   *
   * @since 2.0.0
   */
  onChange<T>(
    cb: (key: string, value: T | undefined) => void
  ): Promise<UnlistenFn>

  /**
   * Close the store and cleans up this resource from memory.
   * **You should not call any method on this object anymore and should drop any reference to it.**
   */
  close(): Promise<void>
>>>>>>> 8c67d44a
}<|MERGE_RESOLUTION|>--- conflicted
+++ resolved
@@ -6,30 +6,17 @@
 import { listen, type UnlistenFn } from "@tauri-apps/api/event";
 
 interface ChangePayload<T> {
-<<<<<<< HEAD
-	path: string;
-	key: string;
-	value: T | null;
-=======
   path: string
   resourceId?: number
   key: string
   value: T
   exists: boolean
->>>>>>> 8c67d44a
 }
 
 /**
  * Options to create a store
  */
 export type StoreOptions = {
-<<<<<<< HEAD
-	/**
-	 * Auto save on modification with debounce duration in milliseconds
-	 */
-	autoSave?: boolean;
-};
-=======
   /**
    * Auto save on modification with debounce duration in milliseconds, it's 100ms by default, pass in `false` to disable it
    */
@@ -66,7 +53,6 @@
 ): Promise<Store> {
   return await Store.load(path, options)
 }
->>>>>>> 8c67d44a
 
 /**
  * Gets an already loaded store.
@@ -84,200 +70,13 @@
  *
  * @param path Path of the store.
  */
-<<<<<<< HEAD
-export async function createStore(path: string, options?: StoreOptions) {
-	const resourceId = await invoke<number>("plugin:store|create_store", {
-		path,
-		...options,
-	});
-	return new Store(resourceId, path);
-=======
 export async function getStore(path: string): Promise<Store | null> {
   return await Store.get(path)
->>>>>>> 8c67d44a
 }
 
 /**
  * A lazy loaded key-value store persisted by the backend layer.
  */
-<<<<<<< HEAD
-export class Store extends Resource {
-	constructor(
-		rid: number,
-		private readonly path: string,
-	) {
-		super(rid);
-	}
-
-	/**
-	 * Inserts a key-value pair into the store.
-	 *
-	 * @param key
-	 * @param value
-	 * @returns
-	 */
-	async set(key: string, value: unknown): Promise<void> {
-		await invoke("plugin:store|set", {
-			rid: this.rid,
-			key,
-			value,
-		});
-	}
-
-	/**
-	 * Returns the value for the given `key` or `null` the key does not exist.
-	 *
-	 * @param key
-	 * @returns
-	 */
-	async get<T>(key: string): Promise<T | null> {
-		return await invoke("plugin:store|get", {
-			rid: this.rid,
-			key,
-		});
-	}
-
-	/**
-	 * Returns `true` if the given `key` exists in the store.
-	 *
-	 * @param key
-	 * @returns
-	 */
-	async has(key: string): Promise<boolean> {
-		return await invoke("plugin:store|has", {
-			rid: this.rid,
-			key,
-		});
-	}
-
-	/**
-	 * Removes a key-value pair from the store.
-	 *
-	 * @param key
-	 * @returns
-	 */
-	async delete(key: string): Promise<boolean> {
-		return await invoke("plugin:store|delete", {
-			rid: this.rid,
-			key,
-		});
-	}
-
-	/**
-	 * Clears the store, removing all key-value pairs.
-	 *
-	 * Note: To clear the storage and reset it to it's `default` value, use `reset` instead.
-	 * @returns
-	 */
-	async clear(): Promise<void> {
-		await invoke("plugin:store|clear", { rid: this.rid });
-	}
-
-	/**
-	 * Resets the store to it's `default` value.
-	 *
-	 * If no default value has been set, this method behaves identical to `clear`.
-	 * @returns
-	 */
-	async reset(): Promise<void> {
-		await invoke("plugin:store|reset", { rid: this.rid });
-	}
-
-	/**
-	 * Returns a list of all key in the store.
-	 *
-	 * @returns
-	 */
-	async keys(): Promise<string[]> {
-		return await invoke("plugin:store|keys", { rid: this.rid });
-	}
-
-	/**
-	 * Returns a list of all values in the store.
-	 *
-	 * @returns
-	 */
-	async values<T>(): Promise<T[]> {
-		return await invoke("plugin:store|values", { rid: this.rid });
-	}
-
-	/**
-	 * Returns a list of all entries in the store.
-	 *
-	 * @returns
-	 */
-	async entries<T>(): Promise<Array<[key: string, value: T]>> {
-		return await invoke("plugin:store|entries", { rid: this.rid });
-	}
-
-	/**
-	 * Returns the number of key-value pairs in the store.
-	 *
-	 * @returns
-	 */
-	async length(): Promise<number> {
-		return await invoke("plugin:store|length", { rid: this.rid });
-	}
-
-	/**
-	 * Attempts to load the on-disk state at the stores `path` into memory.
-	 *
-	 * This method is useful if the on-disk state was edited by the user and you want to synchronize the changes.
-	 *
-	 * Note: This method does not emit change events.
-	 * @returns
-	 */
-	async load(): Promise<void> {
-		await invoke("plugin:store|load", { rid: this.rid });
-	}
-
-	/**
-	 * Saves the store to disk at the stores `path`.
-	 *
-	 * As the store is only persisted to disk before the apps exit, changes might be lost in a crash.
-	 * This method lets you persist the store to disk whenever you deem necessary.
-	 * @returns
-	 */
-	async save(): Promise<void> {
-		await invoke("plugin:store|save", { rid: this.rid });
-	}
-
-	/**
-	 * Listen to changes on a store key.
-	 * @param key
-	 * @param cb
-	 * @returns A promise resolving to a function to unlisten to the event.
-	 *
-	 * @since 2.0.0
-	 */
-	async onKeyChange<T>(
-		key: string,
-		cb: (value: T | null) => void,
-	): Promise<UnlistenFn> {
-		return await listen<ChangePayload<T>>("store://change", (event) => {
-			if (event.payload.path === this.path && event.payload.key === key) {
-				cb(event.payload.value);
-			}
-		});
-	}
-
-	/**
-	 * Listen to changes on the store.
-	 * @param cb
-	 * @returns A promise resolving to a function to unlisten to the event.
-	 *
-	 * @since 2.0.0
-	 */
-	async onChange<T>(
-		cb: (key: string, value: T | null) => void,
-	): Promise<UnlistenFn> {
-		return await listen<ChangePayload<T>>("store://change", (event) => {
-			if (event.payload.path === this.path) {
-				cb(event.payload.key, event.payload.value);
-			}
-		});
-	}
-=======
 export class LazyStore implements IStore {
   private _store?: Promise<Store>
 
@@ -636,5 +435,4 @@
    * **You should not call any method on this object anymore and should drop any reference to it.**
    */
   close(): Promise<void>
->>>>>>> 8c67d44a
 }