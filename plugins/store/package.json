{
<<<<<<< HEAD
	"authors": [
		"Tauri Programme within The Commons Conservancy"
	],
	"dependencies": {
		"@tauri-apps/api": "2.0.3"
	},
	"description": "Simple, persistent key-value store.",
	"exports": {
		"import": "./dist-js/index.js",
		"require": "./dist-js/index.cjs",
		"types": "./dist-js/index.d.ts"
	},
	"files": [
		"dist-js",
		"README.md",
		"LICENSE"
	],
	"main": "./dist-js/index.cjs",
	"module": "./dist-js/index.js",
	"name": "@tauri-apps/plugin-store",
	"scripts": {
		"build": "rollup -c"
	},
	"types": "./dist-js/index.d.ts"
=======
  "name": "@tauri-apps/plugin-store",
  "version": "2.1.0",
  "description": "Simple, persistent key-value store.",
  "license": "MIT OR Apache-2.0",
  "authors": [
    "Tauri Programme within The Commons Conservancy"
  ],
  "repository": "https://github.com/tauri-apps/plugins-workspace",
  "type": "module",
  "types": "./dist-js/index.d.ts",
  "main": "./dist-js/index.cjs",
  "module": "./dist-js/index.js",
  "exports": {
    "types": "./dist-js/index.d.ts",
    "import": "./dist-js/index.js",
    "require": "./dist-js/index.cjs"
  },
  "scripts": {
    "build": "rollup -c"
  },
  "files": [
    "dist-js",
    "README.md",
    "LICENSE"
  ],
  "dependencies": {
    "@tauri-apps/api": "^2.0.0"
  }
>>>>>>> 525abc4b
}<|MERGE_RESOLUTION|>--- conflicted
+++ resolved
@@ -1,30 +1,4 @@
 {
-<<<<<<< HEAD
-	"authors": [
-		"Tauri Programme within The Commons Conservancy"
-	],
-	"dependencies": {
-		"@tauri-apps/api": "2.0.3"
-	},
-	"description": "Simple, persistent key-value store.",
-	"exports": {
-		"import": "./dist-js/index.js",
-		"require": "./dist-js/index.cjs",
-		"types": "./dist-js/index.d.ts"
-	},
-	"files": [
-		"dist-js",
-		"README.md",
-		"LICENSE"
-	],
-	"main": "./dist-js/index.cjs",
-	"module": "./dist-js/index.js",
-	"name": "@tauri-apps/plugin-store",
-	"scripts": {
-		"build": "rollup -c"
-	},
-	"types": "./dist-js/index.d.ts"
-=======
   "name": "@tauri-apps/plugin-store",
   "version": "2.1.0",
   "description": "Simple, persistent key-value store.",
@@ -53,5 +27,4 @@
   "dependencies": {
     "@tauri-apps/api": "^2.0.0"
   }
->>>>>>> 525abc4b
 }