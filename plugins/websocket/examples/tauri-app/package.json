--- conflicted
+++ resolved
@@ -1,18 +1,4 @@
 {
-<<<<<<< HEAD
-	"name": "tauri-app",
-	"scripts": {
-		"build": "tsc && vite build",
-		"dev": "vite",
-		"preview": "vite preview"
-	},
-	"dependencies": {
-		"tauri-plugin-websocket-api": "link:..\\.."
-	},
-	"devDependencies": {
-		"@tauri-apps/cli": "2.0.0-beta.20"
-	}
-=======
   "name": "tauri-app",
   "private": true,
   "version": "0.0.0",
@@ -30,5 +16,4 @@
   "dependencies": {
     "tauri-plugin-websocket-api": "link:..\\.."
   }
->>>>>>> 4003bdad
 }