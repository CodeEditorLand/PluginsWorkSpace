{
<<<<<<< HEAD
	"dependencies": {
		"tauri-plugin-websocket-api": "link:..\\.."
	},
	"devDependencies": {
		"@tauri-apps/cli": "2.0.0-rc.4"
	},
	"name": "tauri-app",
	"scripts": {
		"build": "tsc && vite build",
		"dev": "vite",
		"preview": "vite preview"
	}
=======
  "name": "tauri-app",
  "private": true,
  "version": "0.0.0",
  "type": "module",
  "scripts": {
    "dev": "vite",
    "build": "tsc && vite build",
    "preview": "vite preview"
  },
  "devDependencies": {
    "@tauri-apps/cli": "2.0.0-rc.6",
    "typescript": "^5.3.3",
    "vite": "^5.0.13"
  },
  "dependencies": {
    "tauri-plugin-websocket-api": "link:..\\.."
  }
>>>>>>> 448846b8
}<|MERGE_RESOLUTION|>--- conflicted
+++ resolved
@@ -1,18 +1,4 @@
 {
-<<<<<<< HEAD
-	"dependencies": {
-		"tauri-plugin-websocket-api": "link:..\\.."
-	},
-	"devDependencies": {
-		"@tauri-apps/cli": "2.0.0-rc.4"
-	},
-	"name": "tauri-app",
-	"scripts": {
-		"build": "tsc && vite build",
-		"dev": "vite",
-		"preview": "vite preview"
-	}
-=======
   "name": "tauri-app",
   "private": true,
   "version": "0.0.0",
@@ -30,5 +16,4 @@
   "dependencies": {
     "tauri-plugin-websocket-api": "link:..\\.."
   }
->>>>>>> 448846b8
 }