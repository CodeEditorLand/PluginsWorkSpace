{
<<<<<<< HEAD
	"authors": [
		"Tauri Programme within The Commons Conservancy"
	],
	"dependencies": {
		"@tauri-apps/api": "^2.0.0-beta.16"
	},
	"exports": {
		"import": "./dist-js/index.js",
		"require": "./dist-js/index.cjs",
		"types": "./dist-js/index.d.ts"
	},
	"files": [
		"dist-js",
		"README.md",
		"LICENSE"
	],
	"main": "./dist-js/index.cjs",
	"module": "./dist-js/index.js",
	"name": "@tauri-apps/plugin-websocket",
	"scripts": {
		"build": "rollup -c"
	},
	"types": "./dist-js/index.d.ts"
=======
  "name": "@tauri-apps/plugin-websocket",
  "version": "2.0.0-rc.0",
  "license": "MIT or APACHE-2.0",
  "authors": [
    "Tauri Programme within The Commons Conservancy"
  ],
  "repository": "https://github.com/tauri-apps/plugins-workspace",
  "type": "module",
  "types": "./dist-js/index.d.ts",
  "main": "./dist-js/index.cjs",
  "module": "./dist-js/index.js",
  "exports": {
    "types": "./dist-js/index.d.ts",
    "import": "./dist-js/index.js",
    "require": "./dist-js/index.cjs"
  },
  "scripts": {
    "build": "rollup -c"
  },
  "files": [
    "dist-js",
    "README.md",
    "LICENSE"
  ],
  "dependencies": {
    "@tauri-apps/api": "^2.0.0-rc.0"
  }
>>>>>>> 788989aa
}<|MERGE_RESOLUTION|>--- conflicted
+++ resolved
@@ -1,29 +1,4 @@
 {
-<<<<<<< HEAD
-	"authors": [
-		"Tauri Programme within The Commons Conservancy"
-	],
-	"dependencies": {
-		"@tauri-apps/api": "^2.0.0-beta.16"
-	},
-	"exports": {
-		"import": "./dist-js/index.js",
-		"require": "./dist-js/index.cjs",
-		"types": "./dist-js/index.d.ts"
-	},
-	"files": [
-		"dist-js",
-		"README.md",
-		"LICENSE"
-	],
-	"main": "./dist-js/index.cjs",
-	"module": "./dist-js/index.js",
-	"name": "@tauri-apps/plugin-websocket",
-	"scripts": {
-		"build": "rollup -c"
-	},
-	"types": "./dist-js/index.d.ts"
-=======
   "name": "@tauri-apps/plugin-websocket",
   "version": "2.0.0-rc.0",
   "license": "MIT or APACHE-2.0",
@@ -51,5 +26,4 @@
   "dependencies": {
     "@tauri-apps/api": "^2.0.0-rc.0"
   }
->>>>>>> 788989aa
 }