lockfileVersion: 5.4

importers:

  .:
    specifiers:
      '@rollup/plugin-node-resolve': ^15.0.1
      '@rollup/plugin-terser': ^0.4.0
      '@rollup/plugin-typescript': ^11.0.0
      '@typescript-eslint/eslint-plugin': ^5.0.0
      '@typescript-eslint/parser': ^5.46.1
      eslint: ^8.0.1
      eslint-config-prettier: ^8.5.0
      eslint-config-standard-with-typescript: ^34.0.0
      eslint-plugin-import: ^2.25.2
      eslint-plugin-n: ^15.0.0
      eslint-plugin-promise: ^6.0.0
      prettier: ^2.8.1
      rollup: ^3.7.4
      typescript: ^4.9.4
    devDependencies:
      '@rollup/plugin-node-resolve': 15.0.1_rollup@3.7.4
      '@rollup/plugin-terser': 0.4.0_rollup@3.7.4
      '@rollup/plugin-typescript': 11.0.0_fhibmf72xnv5tve6nwed265eae
      '@typescript-eslint/eslint-plugin': 5.46.1_imrg37k3svwu377c6q7gkarwmi
      '@typescript-eslint/parser': 5.46.1_ha6vam6werchizxrnqvarmz2zu
      eslint: 8.29.0
      eslint-config-prettier: 8.5.0_eslint@8.29.0
      eslint-config-standard-with-typescript: 34.0.0_f7skxvi3ubnnb5utlsc5vholvm
      eslint-plugin-import: 2.26.0_z7hwuz3w5sq2sbhy7d4iqrnsvq
      eslint-plugin-n: 15.6.0_eslint@8.29.0
      eslint-plugin-promise: 6.1.1_eslint@8.29.0
      prettier: 2.8.1
      rollup: 3.7.4
      typescript: 4.9.4

  plugins/authenticator:
    specifiers:
      '@tauri-apps/api': ^1.2.0
      tslib: ^2.4.1
    dependencies:
      '@tauri-apps/api': 1.2.0
    devDependencies:
      tslib: 2.4.1

  plugins/autostart:
    specifiers:
      '@tauri-apps/api': ^1.2.0
      tslib: ^2.4.1
    dependencies:
      '@tauri-apps/api': 1.2.0
    devDependencies:
      tslib: 2.4.1

  plugins/camera:
    specifiers:
      '@tauri-apps/api': ^2.0.0-alpha.0
      tslib: ^2.4.1
    dependencies:
      '@tauri-apps/api': 2.0.0-alpha.0
    devDependencies:
      tslib: 2.4.1

  plugins/camera/examples/tauri-app:
    specifiers:
      '@sveltejs/vite-plugin-svelte': ^1.0.1
      '@tauri-apps/api': ^1.1.0
      '@tauri-apps/cli': ^2.0.0-alpha.0
      internal-ip: ^7.0.0
      svelte: ^3.49.0
      tauri-plugin-camera-api: link:../../
      vite: ^3.0.2
    dependencies:
      '@tauri-apps/api': 1.2.0
      tauri-plugin-camera-api: link:../..
    devDependencies:
      '@sveltejs/vite-plugin-svelte': 1.4.0_svelte@3.55.1+vite@3.2.5
      '@tauri-apps/cli': 2.0.0-alpha.2
      internal-ip: 7.0.0
      svelte: 3.55.1
      vite: 3.2.5

  plugins/fs-extra:
    specifiers:
      '@tauri-apps/api': ^1.2.0
      tslib: ^2.4.1
    dependencies:
      '@tauri-apps/api': 1.2.0
    devDependencies:
      tslib: 2.4.1

  plugins/fs-watch:
    specifiers:
      '@tauri-apps/api': ^1.2.0
      tslib: ^2.4.1
    dependencies:
      '@tauri-apps/api': 1.2.0
    devDependencies:
      tslib: 2.4.1

  plugins/log:
    specifiers:
      '@tauri-apps/api': ^1.2.0
      tslib: ^2.4.1
    dependencies:
      '@tauri-apps/api': 1.2.0
    devDependencies:
      tslib: 2.4.1

  plugins/positioner:
    specifiers:
      '@tauri-apps/api': ^1.2.0
      tslib: ^2.4.1
    dependencies:
      '@tauri-apps/api': 1.2.0
    devDependencies:
      tslib: 2.4.1

  plugins/single-instance/examples/vanilla:
    specifiers:
      '@tauri-apps/cli': ^2.0.0-alpha.8
    dependencies:
      '@tauri-apps/cli': 2.0.0-alpha.8

  plugins/sql:
    specifiers:
      '@tauri-apps/api': ^1.2.0
      tslib: ^2.4.1
    dependencies:
      '@tauri-apps/api': 1.2.0
    devDependencies:
      tslib: 2.4.1

  plugins/store:
    specifiers:
      '@tauri-apps/api': ^1.2.0
      tslib: ^2.4.1
    dependencies:
      '@tauri-apps/api': 1.2.0
    devDependencies:
      tslib: 2.4.1

  plugins/stronghold:
    specifiers:
      '@tauri-apps/api': ^1.2.0
      tslib: ^2.4.1
    dependencies:
      '@tauri-apps/api': 1.2.0
    devDependencies:
      tslib: 2.4.1

  plugins/upload:
    specifiers:
      '@tauri-apps/api': ^1.2.0
      tslib: ^2.4.1
    dependencies:
      '@tauri-apps/api': 1.2.0
    devDependencies:
      tslib: 2.4.1

  plugins/websocket:
    specifiers:
      '@tauri-apps/api': ^1.2.0
      tslib: ^2.4.1
    dependencies:
      '@tauri-apps/api': 1.2.0
    devDependencies:
      tslib: 2.4.1

  plugins/websocket/examples/svelte-app:
    specifiers:
      '@sveltejs/adapter-auto': ^1.0.0
      '@sveltejs/kit': ^1.0.0
      '@tauri-apps/cli': ^2.0.0-alpha.8
      svelte: ^3.54.0
      svelte-check: ^2.9.2
      tauri-plugin-websocket-api: link:../../
      tslib: ^2.4.1
      typescript: ^4.9.3
      vite: ^4.0.0
    dependencies:
      '@tauri-apps/cli': 2.0.0-alpha.8
      tauri-plugin-websocket-api: link:../..
    devDependencies:
      '@sveltejs/adapter-auto': 1.0.0_@sveltejs+kit@1.0.11
      '@sveltejs/kit': 1.0.11_svelte@3.55.1+vite@4.0.4
      svelte: 3.55.1
      svelte-check: 2.10.3_svelte@3.55.1
      tslib: 2.4.1
      typescript: 4.9.4
      vite: 4.0.4

packages:

  /@esbuild/android-arm/0.15.18:
    resolution: {integrity: sha512-5GT+kcs2WVGjVs7+boataCkO5Fg0y4kCjzkB5bAip7H4jfnOS3dA6KPiww9W1OEKTKeAcUVhdZGvgI65OXmUnw==}
    engines: {node: '>=12'}
    cpu: [arm]
    os: [android]
    requiresBuild: true
    dev: true
    optional: true

  /@esbuild/android-arm/0.16.16:
    resolution: {integrity: sha512-BUuWMlt4WSXod1HSl7aGK8fJOsi+Tab/M0IDK1V1/GstzoOpqc/v3DqmN8MkuapPKQ9Br1WtLAN4uEgWR8x64A==}
    engines: {node: '>=12'}
    cpu: [arm]
    os: [android]
    requiresBuild: true
    dev: true
    optional: true

  /@esbuild/android-arm64/0.16.16:
    resolution: {integrity: sha512-hFHVAzUKp9Tf8psGq+bDVv+6hTy1bAOoV/jJMUWwhUnIHsh6WbFMhw0ZTkqDuh7TdpffFoHOiIOIxmHc7oYRBQ==}
    engines: {node: '>=12'}
    cpu: [arm64]
    os: [android]
    requiresBuild: true
    dev: true
    optional: true

  /@esbuild/android-x64/0.16.16:
    resolution: {integrity: sha512-9WhxJpeb6XumlfivldxqmkJepEcELekmSw3NkGrs+Edq6sS5KRxtUBQuKYDD7KqP59dDkxVbaoPIQFKWQG0KLg==}
    engines: {node: '>=12'}
    cpu: [x64]
    os: [android]
    requiresBuild: true
    dev: true
    optional: true

  /@esbuild/darwin-arm64/0.16.16:
    resolution: {integrity: sha512-8Z+wld+vr/prHPi2O0X7o1zQOfMbXWGAw9hT0jEyU/l/Yrg+0Z3FO9pjPho72dVkZs4ewZk0bDOFLdZHm8jEfw==}
    engines: {node: '>=12'}
    cpu: [arm64]
    os: [darwin]
    requiresBuild: true
    dev: true
    optional: true

  /@esbuild/darwin-x64/0.16.16:
    resolution: {integrity: sha512-CYkxVvkZzGCqFrt7EgjFxQKhlUPyDkuR9P0Y5wEcmJqVI8ncerOIY5Kej52MhZyzOBXkYrJgZeVZC9xXXoEg9A==}
    engines: {node: '>=12'}
    cpu: [x64]
    os: [darwin]
    requiresBuild: true
    dev: true
    optional: true

  /@esbuild/freebsd-arm64/0.16.16:
    resolution: {integrity: sha512-fxrw4BYqQ39z/3Ja9xj/a1gMsVq0xEjhSyI4a9MjfvDDD8fUV8IYliac96i7tzZc3+VytyXX+XNsnpEk5sw5Wg==}
    engines: {node: '>=12'}
    cpu: [arm64]
    os: [freebsd]
    requiresBuild: true
    dev: true
    optional: true

  /@esbuild/freebsd-x64/0.16.16:
    resolution: {integrity: sha512-8p3v1D+du2jiDvSoNVimHhj7leSfST9YlKsAEO7etBfuqjaBMndo0fmjNLp0JCMld+XIx9L80tooOkyUv1a1PQ==}
    engines: {node: '>=12'}
    cpu: [x64]
    os: [freebsd]
    requiresBuild: true
    dev: true
    optional: true

  /@esbuild/linux-arm/0.16.16:
    resolution: {integrity: sha512-bYaocE1/PTMRmkgSckZ0D0Xn2nox8v2qlk+MVVqm+VECNKDdZvghVZtH41dNtBbwADSvA6qkCHGYeWm9LrNCBw==}
    engines: {node: '>=12'}
    cpu: [arm]
    os: [linux]
    requiresBuild: true
    dev: true
    optional: true

  /@esbuild/linux-arm64/0.16.16:
    resolution: {integrity: sha512-N3u6BBbCVY3xeP2D8Db7QY8I+nZ+2AgOopUIqk+5yCoLnsWkcVxD2ay5E9iIdvApFi1Vg1lZiiwaVp8bOpAc4A==}
    engines: {node: '>=12'}
    cpu: [arm64]
    os: [linux]
    requiresBuild: true
    dev: true
    optional: true

  /@esbuild/linux-ia32/0.16.16:
    resolution: {integrity: sha512-dxjqLKUW8GqGemoRT9v8IgHk+T4tRm1rn1gUcArsp26W9EkK/27VSjBVUXhEG5NInHZ92JaQ3SSMdTwv/r9a2A==}
    engines: {node: '>=12'}
    cpu: [ia32]
    os: [linux]
    requiresBuild: true
    dev: true
    optional: true

  /@esbuild/linux-loong64/0.15.18:
    resolution: {integrity: sha512-L4jVKS82XVhw2nvzLg/19ClLWg0y27ulRwuP7lcyL6AbUWB5aPglXY3M21mauDQMDfRLs8cQmeT03r/+X3cZYQ==}
    engines: {node: '>=12'}
    cpu: [loong64]
    os: [linux]
    requiresBuild: true
    dev: true
    optional: true

  /@esbuild/linux-loong64/0.16.16:
    resolution: {integrity: sha512-MdUFggHjRiCCwNE9+1AibewoNq6wf94GLB9Q9aXwl+a75UlRmbRK3h6WJyrSGA6ZstDJgaD2wiTSP7tQNUYxwA==}
    engines: {node: '>=12'}
    cpu: [loong64]
    os: [linux]
    requiresBuild: true
    dev: true
    optional: true

  /@esbuild/linux-mips64el/0.16.16:
    resolution: {integrity: sha512-CO3YmO7jYMlGqGoeFeKzdwx/bx8Vtq/SZaMAi+ZLDUnDUdfC7GmGwXzIwDJ70Sg+P9pAemjJyJ1icKJ9R3q/Fg==}
    engines: {node: '>=12'}
    cpu: [mips64el]
    os: [linux]
    requiresBuild: true
    dev: true
    optional: true

  /@esbuild/linux-ppc64/0.16.16:
    resolution: {integrity: sha512-DSl5Czh5hCy/7azX0Wl9IdzPHX2H8clC6G87tBnZnzUpNgRxPFhfmArbaHoAysu4JfqCqbB/33u/GL9dUgCBAw==}
    engines: {node: '>=12'}
    cpu: [ppc64]
    os: [linux]
    requiresBuild: true
    dev: true
    optional: true

  /@esbuild/linux-riscv64/0.16.16:
    resolution: {integrity: sha512-sSVVMEXsqf1fQu0j7kkhXMViroixU5XoaJXl1u/u+jbXvvhhCt9YvA/B6VM3aM/77HuRQ94neS5bcisijGnKFQ==}
    engines: {node: '>=12'}
    cpu: [riscv64]
    os: [linux]
    requiresBuild: true
    dev: true
    optional: true

  /@esbuild/linux-s390x/0.16.16:
    resolution: {integrity: sha512-jRqBCre9gZGoCdCN/UWCCMwCMsOg65IpY9Pyj56mKCF5zXy9d60kkNRdDN6YXGjr3rzcC4DXnS/kQVCGcC4yPQ==}
    engines: {node: '>=12'}
    cpu: [s390x]
    os: [linux]
    requiresBuild: true
    dev: true
    optional: true

  /@esbuild/linux-x64/0.16.16:
    resolution: {integrity: sha512-G1+09TopOzo59/55lk5Q0UokghYLyHTKKzD5lXsAOOlGDbieGEFJpJBr3BLDbf7cz89KX04sBeExAR/pL/26sA==}
    engines: {node: '>=12'}
    cpu: [x64]
    os: [linux]
    requiresBuild: true
    dev: true
    optional: true

  /@esbuild/netbsd-x64/0.16.16:
    resolution: {integrity: sha512-xwjGJB5wwDEujLaJIrSMRqWkbigALpBNcsF9SqszoNKc+wY4kPTdKrSxiY5ik3IatojePP+WV108MvF6q6np4w==}
    engines: {node: '>=12'}
    cpu: [x64]
    os: [netbsd]
    requiresBuild: true
    dev: true
    optional: true

  /@esbuild/openbsd-x64/0.16.16:
    resolution: {integrity: sha512-yeERkoxG2nR2oxO5n+Ms7MsCeNk23zrby2GXCqnfCpPp7KNc0vxaaacIxb21wPMfXXRhGBrNP4YLIupUBrWdlg==}
    engines: {node: '>=12'}
    cpu: [x64]
    os: [openbsd]
    requiresBuild: true
    dev: true
    optional: true

  /@esbuild/sunos-x64/0.16.16:
    resolution: {integrity: sha512-nHfbEym0IObXPhtX6Va3H5GaKBty2kdhlAhKmyCj9u255ktAj0b1YACUs9j5H88NRn9cJCthD1Ik/k9wn8YKVg==}
    engines: {node: '>=12'}
    cpu: [x64]
    os: [sunos]
    requiresBuild: true
    dev: true
    optional: true

  /@esbuild/win32-arm64/0.16.16:
    resolution: {integrity: sha512-pdD+M1ZOFy4hE15ZyPX09fd5g4DqbbL1wXGY90YmleVS6Y5YlraW4BvHjim/X/4yuCpTsAFvsT4Nca2lbyDH/A==}
    engines: {node: '>=12'}
    cpu: [arm64]
    os: [win32]
    requiresBuild: true
    dev: true
    optional: true

  /@esbuild/win32-ia32/0.16.16:
    resolution: {integrity: sha512-IPEMfU9p0c3Vb8PqxaPX6BM9rYwlTZGYOf9u+kMdhoILZkVKEjq6PKZO0lB+isojWwAnAqh4ZxshD96njTXajg==}
    engines: {node: '>=12'}
    cpu: [ia32]
    os: [win32]
    requiresBuild: true
    dev: true
    optional: true

  /@esbuild/win32-x64/0.16.16:
    resolution: {integrity: sha512-1YYpoJ39WV/2bnShPwgdzJklc+XS0bysN6Tpnt1cWPdeoKOG4RMEY1g7i534QxXX/rPvNx/NLJQTTCeORYzipg==}
    engines: {node: '>=12'}
    cpu: [x64]
    os: [win32]
    requiresBuild: true
    dev: true
    optional: true

  /@eslint/eslintrc/1.3.3:
    resolution: {integrity: sha512-uj3pT6Mg+3t39fvLrj8iuCIJ38zKO9FpGtJ4BBJebJhEwjoT+KLVNCcHT5QC9NGRIEi7fZ0ZR8YRb884auB4Lg==}
    engines: {node: ^12.22.0 || ^14.17.0 || >=16.0.0}
    dependencies:
      ajv: 6.12.6
      debug: 4.3.4
      espree: 9.4.1
      globals: 13.19.0
      ignore: 5.2.1
      import-fresh: 3.3.0
      js-yaml: 4.1.0
      minimatch: 3.1.2
      strip-json-comments: 3.1.1
    transitivePeerDependencies:
      - supports-color
    dev: true

  /@humanwhocodes/config-array/0.11.7:
    resolution: {integrity: sha512-kBbPWzN8oVMLb0hOUYXhmxggL/1cJE6ydvjDIGi9EnAGUyA7cLVKQg+d/Dsm+KZwx2czGHrCmMVLiyg8s5JPKw==}
    engines: {node: '>=10.10.0'}
    dependencies:
      '@humanwhocodes/object-schema': 1.2.1
      debug: 4.3.4
      minimatch: 3.1.2
    transitivePeerDependencies:
      - supports-color
    dev: true

  /@humanwhocodes/module-importer/1.0.1:
    resolution: {integrity: sha512-bxveV4V8v5Yb4ncFTT3rPSgZBOpCkjfK0y4oVVVJwIuDVBRMDXrPyXRL988i5ap9m9bnyEEjWfm5WkBmtffLfA==}
    engines: {node: '>=12.22'}
    dev: true

  /@humanwhocodes/object-schema/1.2.1:
    resolution: {integrity: sha512-ZnQMnLV4e7hDlUvw8H+U8ASL02SS2Gn6+9Ac3wGGLIe7+je2AeAOxPY+izIPJDfFDb7eDjev0Us8MO1iFRN8hA==}
    dev: true

  /@jridgewell/gen-mapping/0.3.2:
    resolution: {integrity: sha512-mh65xKQAzI6iBcFzwv28KVWSmCkdRBWoOh+bYQGW3+6OZvbbN3TqMGo5hqYxQniRcH9F2VZIoJCm4pa3BPDK/A==}
    engines: {node: '>=6.0.0'}
    dependencies:
      '@jridgewell/set-array': 1.1.2
      '@jridgewell/sourcemap-codec': 1.4.14
      '@jridgewell/trace-mapping': 0.3.17
    dev: true

  /@jridgewell/resolve-uri/3.1.0:
    resolution: {integrity: sha512-F2msla3tad+Mfht5cJq7LSXcdudKTWCVYUgw6pLFOOHSTtZlj6SWNYAp+AhuqLmWdBO2X5hPrLcu8cVP8fy28w==}
    engines: {node: '>=6.0.0'}
    dev: true

  /@jridgewell/set-array/1.1.2:
    resolution: {integrity: sha512-xnkseuNADM0gt2bs+BvhO0p78Mk762YnZdsuzFV018NoG1Sj1SCQvpSqa7XUaTam5vAGasABV9qXASMKnFMwMw==}
    engines: {node: '>=6.0.0'}
    dev: true

  /@jridgewell/source-map/0.3.2:
    resolution: {integrity: sha512-m7O9o2uR8k2ObDysZYzdfhb08VuEml5oWGiosa1VdaPZ/A6QyPkAJuwN0Q1lhULOf6B7MtQmHENS743hWtCrgw==}
    dependencies:
      '@jridgewell/gen-mapping': 0.3.2
      '@jridgewell/trace-mapping': 0.3.17
    dev: true

  /@jridgewell/sourcemap-codec/1.4.14:
    resolution: {integrity: sha512-XPSJHWmi394fuUuzDnGz1wiKqWfo1yXecHQMRf2l6hztTO+nPru658AyDngaBe7isIxEkRsPR3FZh+s7iVa4Uw==}
    dev: true

  /@jridgewell/trace-mapping/0.3.17:
    resolution: {integrity: sha512-MCNzAp77qzKca9+W/+I0+sEpaUnZoeasnghNeVc41VZCEKaCH73Vq3BZZ/SzWIgrqE4H4ceI+p+b6C0mHf9T4g==}
    dependencies:
      '@jridgewell/resolve-uri': 3.1.0
      '@jridgewell/sourcemap-codec': 1.4.14
    dev: true

  /@nodelib/fs.scandir/2.1.5:
    resolution: {integrity: sha512-vq24Bq3ym5HEQm2NKCr3yXDwjc7vTsEThRDnkp2DK9p1uqLR+DHurm/NOTo0KG7HYHU7eppKZj3MyqYuMBf62g==}
    engines: {node: '>= 8'}
    dependencies:
      '@nodelib/fs.stat': 2.0.5
      run-parallel: 1.2.0
    dev: true

  /@nodelib/fs.stat/2.0.5:
    resolution: {integrity: sha512-RkhPPp2zrqDAQA/2jNhnztcPAlv64XdhIp7a7454A5ovI7Bukxgt7MX7udwAu3zg1DcpPU0rz3VV1SeaqvY4+A==}
    engines: {node: '>= 8'}
    dev: true

  /@nodelib/fs.walk/1.2.8:
    resolution: {integrity: sha512-oGB+UxlgWcgQkgwo8GcEGwemoTFt3FIO9ababBmaGwXIoBKZ+GTy0pP185beGg7Llih/NSHSV2XAs1lnznocSg==}
    engines: {node: '>= 8'}
    dependencies:
      '@nodelib/fs.scandir': 2.1.5
      fastq: 1.14.0
    dev: true

  /@polka/url/1.0.0-next.21:
    resolution: {integrity: sha512-a5Sab1C4/icpTZVzZc5Ghpz88yQtGOyNqYXcZgOssB2uuAr+wF/MvN6bgtW32q7HHrvBki+BsZ0OuNv6EV3K9g==}
    dev: true

  /@rollup/plugin-node-resolve/15.0.1_rollup@3.7.4:
    resolution: {integrity: sha512-ReY88T7JhJjeRVbfCyNj+NXAG3IIsVMsX9b5/9jC98dRP8/yxlZdz7mHZbHk5zHr24wZZICS5AcXsFZAXYUQEg==}
    engines: {node: '>=14.0.0'}
    peerDependencies:
      rollup: ^2.78.0||^3.0.0
    peerDependenciesMeta:
      rollup:
        optional: true
    dependencies:
      '@rollup/pluginutils': 5.0.2_rollup@3.7.4
      '@types/resolve': 1.20.2
      deepmerge: 4.2.2
      is-builtin-module: 3.2.0
      is-module: 1.0.0
      resolve: 1.22.1
      rollup: 3.7.4
    dev: true

  /@rollup/plugin-terser/0.4.0_rollup@3.7.4:
    resolution: {integrity: sha512-Ipcf3LPNerey1q9ZMjiaWHlNPEHNU/B5/uh9zXLltfEQ1lVSLLeZSgAtTPWGyw8Ip1guOeq+mDtdOlEj/wNxQw==}
    engines: {node: '>=14.0.0'}
    peerDependencies:
      rollup: ^2.x || ^3.x
    peerDependenciesMeta:
      rollup:
        optional: true
    dependencies:
      rollup: 3.7.4
      serialize-javascript: 6.0.0
      smob: 0.0.6
      terser: 5.16.1
    dev: true

  /@rollup/plugin-typescript/11.0.0_fhibmf72xnv5tve6nwed265eae:
    resolution: {integrity: sha512-goPyCWBiimk1iJgSTgsehFD5OOFHiAknrRJjqFCudcW8JtWiBlK284Xnn4flqMqg6YAjVG/EE+3aVzrL5qNSzQ==}
    engines: {node: '>=14.0.0'}
    peerDependencies:
      rollup: ^2.14.0||^3.0.0
      tslib: '*'
      typescript: '>=3.7.0'
    peerDependenciesMeta:
      rollup:
        optional: true
      tslib:
        optional: true
    dependencies:
      '@rollup/pluginutils': 5.0.2_rollup@3.7.4
      resolve: 1.22.1
      rollup: 3.7.4
      typescript: 4.9.4
    dev: true

  /@rollup/pluginutils/5.0.2_rollup@3.7.4:
    resolution: {integrity: sha512-pTd9rIsP92h+B6wWwFbW8RkZv4hiR/xKsqre4SIuAOaOEQRxi0lqLke9k2/7WegC85GgUs9pjmOjCUi3In4vwA==}
    engines: {node: '>=14.0.0'}
    peerDependencies:
      rollup: ^1.20.0||^2.0.0||^3.0.0
    peerDependenciesMeta:
      rollup:
        optional: true
    dependencies:
      '@types/estree': 1.0.0
      estree-walker: 2.0.2
      picomatch: 2.3.1
      rollup: 3.7.4
    dev: true

  /@sveltejs/adapter-auto/1.0.0_@sveltejs+kit@1.0.11:
    resolution: {integrity: sha512-yKyPvlLVua1bJ/42FrR3X041mFGdB4GzTZOAEoHUcNBRE5Mhx94+eqHpC3hNvAOiLEDcKfVO0ObyKSu7qldU+w==}
    peerDependencies:
      '@sveltejs/kit': ^1.0.0
    dependencies:
      '@sveltejs/kit': 1.0.11_svelte@3.55.1+vite@4.0.4
      import-meta-resolve: 2.2.1
    dev: true

  /@sveltejs/kit/1.0.11_svelte@3.55.1+vite@4.0.4:
    resolution: {integrity: sha512-FcbR2/jlKtSfFBXwnqgpWnoOG54foLQB2esdkkdz7uei0+KnK5ulWZw0lJbMzXTy7kfxRvH1spxlXoBpPizUqg==}
    engines: {node: ^16.14 || >=18}
    hasBin: true
    requiresBuild: true
    peerDependencies:
      svelte: ^3.54.0
      vite: ^4.0.0
    dependencies:
      '@sveltejs/vite-plugin-svelte': 2.0.2_svelte@3.55.1+vite@4.0.4
      '@types/cookie': 0.5.1
      cookie: 0.5.0
      devalue: 4.2.1
      esm-env: 1.0.0
      kleur: 4.1.5
      magic-string: 0.27.0
      mime: 3.0.0
      sade: 1.8.1
      set-cookie-parser: 2.5.1
      sirv: 2.0.2
      svelte: 3.55.1
      tiny-glob: 0.2.9
      undici: 5.14.0
      vite: 4.0.4
    transitivePeerDependencies:
      - supports-color
    dev: true

  /@sveltejs/vite-plugin-svelte/1.4.0_svelte@3.55.1+vite@3.2.5:
    resolution: {integrity: sha512-6QupI/jemMfK+yI2pMtJcu5iO2gtgTfcBdGwMZZt+lgbFELhszbDl6Qjh000HgAV8+XUA+8EY8DusOFk8WhOIg==}
    engines: {node: ^14.18.0 || >= 16}
    peerDependencies:
      svelte: ^3.44.0
      vite: ^3.0.0
    dependencies:
      debug: 4.3.4
      deepmerge: 4.2.2
      kleur: 4.1.5
      magic-string: 0.26.7
      svelte: 3.55.1
      svelte-hmr: 0.15.1_svelte@3.55.1
      vite: 3.2.5
      vitefu: 0.2.4_vite@3.2.5
    transitivePeerDependencies:
      - supports-color
    dev: true

  /@sveltejs/vite-plugin-svelte/2.0.2_svelte@3.55.1+vite@4.0.4:
    resolution: {integrity: sha512-xCEan0/NNpQuL0l5aS42FjwQ6wwskdxC3pW1OeFtEKNZwRg7Evro9lac9HesGP6TdFsTv2xMes5ASQVKbCacxg==}
    engines: {node: ^14.18.0 || >= 16}
    peerDependencies:
      svelte: ^3.54.0
      vite: ^4.0.0
    dependencies:
      debug: 4.3.4
      deepmerge: 4.2.2
      kleur: 4.1.5
      magic-string: 0.27.0
      svelte: 3.55.1
      svelte-hmr: 0.15.1_svelte@3.55.1
      vite: 4.0.4
      vitefu: 0.2.4_vite@4.0.4
    transitivePeerDependencies:
      - supports-color
    dev: true

  /@tauri-apps/api/1.2.0:
    resolution: {integrity: sha512-lsI54KI6HGf7VImuf/T9pnoejfgkNoXveP14pVV7XarrQ46rOejIVJLFqHI9sRReJMGdh2YuCoI3cc/yCWCsrw==}
    engines: {node: '>= 14.6.0', npm: '>= 6.6.0', yarn: '>= 1.19.1'}
    dev: false

<<<<<<< HEAD
  /@tauri-apps/api/2.0.0-alpha.0:
    resolution: {integrity: sha512-PQdy1Ao6JwKwW2/C11nP+IqnrWHB7+UgbM71zbzA1W3+1yyd9Zg+K7rzZ7f3yhvD7kdxmXUN3KgSfGeiDFzZ2A==}
    engines: {node: '>= 14.6.0', npm: '>= 6.6.0', yarn: '>= 1.19.1'}
    dev: false

  /@tauri-apps/cli-darwin-arm64/1.2.2:
    resolution: {integrity: sha512-W+Cp2weUMlvmGkRJeUjypbz9Lpl6o98xkgKAtobZSum5SNwpsBQfawJTESakNoD+FXyVg/snIk5sRdHge+tAaA==}
=======
  /@tauri-apps/cli-darwin-arm64/2.0.0-alpha.8:
    resolution: {integrity: sha512-ZF9nkkYCDiAEKZFwjEbuqTcFVp+DBgem3edKjsZDYPQpWg0VcZOSYr0o3/RPC81T1/FAy1lq478mkcMe0efvEw==}
>>>>>>> 4b229031
    engines: {node: '>= 10'}
    cpu: [arm64]
    os: [darwin]
    requiresBuild: true
    dev: false
    optional: true

<<<<<<< HEAD
  /@tauri-apps/cli-darwin-arm64/2.0.0-alpha.2:
    resolution: {integrity: sha512-Wu5QdZUgh0DEE0b3EKdJRkZzFoVngezxgvncQlMdXNaiKjdT767K2fB0XvQps+ycbtVLbUlG15jAwPZbWqRYGw==}
    engines: {node: '>= 10'}
    cpu: [arm64]
    os: [darwin]
    requiresBuild: true
    dev: true
    optional: true

  /@tauri-apps/cli-darwin-x64/1.2.2:
    resolution: {integrity: sha512-vmVAqt+ECH2d6cbcGJ7ddcCAZgmKe5xmxlL5r4xoaphu7OqU4gnv4VFURYkVltOfwzIFQVOPVSqwYyIDToCYNQ==}
=======
  /@tauri-apps/cli-darwin-x64/2.0.0-alpha.8:
    resolution: {integrity: sha512-N5V+tbP3qeAoXrrTZXvaLIeEWKCq11tqXoNFTkIZNGNC5yQdNpZSX0LqFqzmxVR1SHiOymebvcUlx+ADIpuXGw==}
>>>>>>> 4b229031
    engines: {node: '>= 10'}
    cpu: [x64]
    os: [darwin]
    requiresBuild: true
    dev: false
    optional: true

<<<<<<< HEAD
  /@tauri-apps/cli-darwin-x64/2.0.0-alpha.2:
    resolution: {integrity: sha512-e5VLsT/exSW1swUWkhCEAQ/fM8mZaUMoGeyESYtO7VfTNVglS0j+VfQ9a8taRxtOkajDZmqMDvmii4tA5I1Bbw==}
    engines: {node: '>= 10'}
    cpu: [x64]
    os: [darwin]
    requiresBuild: true
    dev: true
    optional: true

  /@tauri-apps/cli-linux-arm-gnueabihf/1.2.2:
    resolution: {integrity: sha512-yYTdQurgi4QZR8z+fANjl522jdQz/VtesFpw+C/A0+zXg7tiRjicsywBDdPsvNzCqFeGKKkmTR+Lny5qxhGaeQ==}
=======
  /@tauri-apps/cli-linux-arm-gnueabihf/2.0.0-alpha.8:
    resolution: {integrity: sha512-7LHfZA99ncMDUO/wCGMtrqmDHt1uEKZiNmuzPljWLUwVvbAn0pNWNygnvPNVLEOyav5NnZSGPqT1Zmn+L6Fpyg==}
>>>>>>> 4b229031
    engines: {node: '>= 10'}
    cpu: [arm]
    os: [linux]
    requiresBuild: true
    dev: false
    optional: true

<<<<<<< HEAD
  /@tauri-apps/cli-linux-arm-gnueabihf/2.0.0-alpha.2:
    resolution: {integrity: sha512-+/emaFpDPuqnTIyh+WcDqCbzc/SoREFfLDyumqdnFjRU1Uvc2Z9Eo/sMVnfuUw5vDMc2EPzYtT3uiZGez65ZTA==}
    engines: {node: '>= 10'}
    cpu: [arm]
    os: [linux]
    requiresBuild: true
    dev: true
    optional: true

  /@tauri-apps/cli-linux-arm64-gnu/1.2.2:
    resolution: {integrity: sha512-ZSOVT6Eq1ay2+27B8KfA0MnpO7KYzONU6TjenH7DNcQki6eWGG5JoNu8QQ9Mdn3dAzY0XBP9i1ZHQOFu4iPtEg==}
=======
  /@tauri-apps/cli-linux-arm64-gnu/2.0.0-alpha.8:
    resolution: {integrity: sha512-imq2MdhWdREvL2sqbU26mzH9sgSvfNWP0uvCPvPxUhK157xqdtGw+Gqm00hwnhTuT5bOFlsUNfnG2U19k1qMpA==}
>>>>>>> 4b229031
    engines: {node: '>= 10'}
    cpu: [arm64]
    os: [linux]
    requiresBuild: true
    dev: false
    optional: true

<<<<<<< HEAD
  /@tauri-apps/cli-linux-arm64-gnu/2.0.0-alpha.2:
    resolution: {integrity: sha512-UHAyqt8fFbp9MEbUHSiEKjJC98w/Dta3r9auE70K+/uNpt9pnP/lGturDWWAJagRIFwYKPyqSEqL5qFcKadYqw==}
    engines: {node: '>= 10'}
    cpu: [arm64]
    os: [linux]
    requiresBuild: true
    dev: true
    optional: true

  /@tauri-apps/cli-linux-arm64-musl/1.2.2:
    resolution: {integrity: sha512-/NHSkqNQ+Pr4PshvyD1CeNFaPCaCpe1OeuAQgVi0rboSecC9fXN96G5dQbSBoxOUcCo6f8aTVE7zkZ4WchFVog==}
=======
  /@tauri-apps/cli-linux-arm64-musl/2.0.0-alpha.8:
    resolution: {integrity: sha512-7hXEyvCosBHIN6ahkbFOI5JoyWZAulc0sYd3hWh9V/MBfU+LlPiapsJi6fdde0zew5nnzwcCtfEKkoR737tAig==}
>>>>>>> 4b229031
    engines: {node: '>= 10'}
    cpu: [arm64]
    os: [linux]
    requiresBuild: true
    dev: false
    optional: true

<<<<<<< HEAD
  /@tauri-apps/cli-linux-arm64-musl/2.0.0-alpha.2:
    resolution: {integrity: sha512-3euwm11RWvmTX+ISR/Y+N0TaWTJCRIj1pDgB+r2ZptRKlVTMNTJZDTXQlyJKcWEpi1azlbdxAzRvhN8NrgDmyA==}
    engines: {node: '>= 10'}
    cpu: [arm64]
    os: [linux]
    requiresBuild: true
    dev: true
    optional: true

  /@tauri-apps/cli-linux-x64-gnu/1.2.2:
    resolution: {integrity: sha512-4YTmfPuyvlHsvCkATDMwhklfuQm3HKxYXv/IOW9H0ra6pS9efVhrFYIC9Vfv6XaKN85Vnn/FYTEGMJLwCxZw2Q==}
=======
  /@tauri-apps/cli-linux-x64-gnu/2.0.0-alpha.8:
    resolution: {integrity: sha512-S9T/trKpXcLc7hVIv7xFrRBlaivHD/HLUz0nYAkI2izNGFmbP3QpkqQDdwpWN/fxneodNgI2/mDFC3NULClj+A==}
>>>>>>> 4b229031
    engines: {node: '>= 10'}
    cpu: [x64]
    os: [linux]
    requiresBuild: true
    dev: false
    optional: true

<<<<<<< HEAD
  /@tauri-apps/cli-linux-x64-gnu/2.0.0-alpha.2:
    resolution: {integrity: sha512-ijJ8Wij5mVd9p6lXQ+pXoFlx3Iv1JS1KQTeySICds43xzE8esGp5+HXRXDwWqQLdVmtI77P5VRIe2ssXiaeDUg==}
    engines: {node: '>= 10'}
    cpu: [x64]
    os: [linux]
    requiresBuild: true
    dev: true
    optional: true

  /@tauri-apps/cli-linux-x64-musl/1.2.2:
    resolution: {integrity: sha512-wr46tbscwFuCcA931R+ItOiUTT0djMmgKLd1HFCmFF82V9BKE2reIjr6O9l0NCXCo2WeD4pe3jA/Pt1dxDu+JA==}
=======
  /@tauri-apps/cli-linux-x64-musl/2.0.0-alpha.8:
    resolution: {integrity: sha512-90mx6vSFNBbctaPaKhkH+um51gOoRJwLFOadOkklHS5Q6S6GjtSa1lmBEFyKUTAfFPtmiacuNYtoKx7nqm+z1Q==}
>>>>>>> 4b229031
    engines: {node: '>= 10'}
    cpu: [x64]
    os: [linux]
    requiresBuild: true
    dev: false
    optional: true

<<<<<<< HEAD
  /@tauri-apps/cli-linux-x64-musl/2.0.0-alpha.2:
    resolution: {integrity: sha512-sg8OTQfG/zJ4+6MA/+hk08hVb57iJn5VZDzBb3o6IpJ0cwtM8YDNv5C+6HWttBuxsn4oEoYxGml/FvowMfsOCg==}
    engines: {node: '>= 10'}
    cpu: [x64]
    os: [linux]
    requiresBuild: true
    dev: true
    optional: true

  /@tauri-apps/cli-win32-ia32-msvc/1.2.2:
    resolution: {integrity: sha512-6VmbVJOWUZJK5/JKhb3mNFKrKGfq0KV7lJGumfN95WJgkHeyL61p8bZit+o6ZgUGUhrOabkAawhDkrRY+ZQhIw==}
=======
  /@tauri-apps/cli-win32-ia32-msvc/2.0.0-alpha.8:
    resolution: {integrity: sha512-VAMsLJYfp6iVI7oJ+uIkfe8DKPRMtWDiSEkfFqvDyFX0WMTQl23B0AzYyapVwZc+WkTkLuoMLpIWMQCgAoQWfQ==}
>>>>>>> 4b229031
    engines: {node: '>= 10'}
    cpu: [ia32]
    os: [win32]
    requiresBuild: true
    dev: false
    optional: true

<<<<<<< HEAD
  /@tauri-apps/cli-win32-ia32-msvc/2.0.0-alpha.2:
    resolution: {integrity: sha512-R1AmO3GEm97ptM0tjxZjZ1fLnxzN3ZeOEKc85nR7ayqVqKVhMu+dhq5lKa/Y3GdMUR6Yj9GoCnaLp2xy4bV6JQ==}
    engines: {node: '>= 10'}
    cpu: [ia32]
    os: [win32]
    requiresBuild: true
    dev: true
    optional: true

  /@tauri-apps/cli-win32-x64-msvc/1.2.2:
    resolution: {integrity: sha512-YRPJguJma+zSuRZpFoSZqls6+laggG1vqG0FPQWQTi+ywATgMpai2b2RZnffDlpHKp9mt4V/s2dtqOy6bpGZHg==}
=======
  /@tauri-apps/cli-win32-x64-msvc/2.0.0-alpha.8:
    resolution: {integrity: sha512-zvWd13hRfRM0AEJJZ4t4CeB/cyru8hvbB6c+sxYDS9GPRWfHSH5dIeKoHhnMwP5fEOPZLN7VaeEP6tC88trD6g==}
>>>>>>> 4b229031
    engines: {node: '>= 10'}
    cpu: [x64]
    os: [win32]
    requiresBuild: true
    dev: false
    optional: true

<<<<<<< HEAD
  /@tauri-apps/cli-win32-x64-msvc/2.0.0-alpha.2:
    resolution: {integrity: sha512-cLJJWxCdvvQP+I0B4h6h0TMMNYISoatQu57QVxPqypbkC/lK/ljjrbD5nu7M9wTFBkLkCTGyMC7N99esCmgIBQ==}
    engines: {node: '>= 10'}
    cpu: [x64]
    os: [win32]
    requiresBuild: true
    dev: true
    optional: true

  /@tauri-apps/cli/1.2.2:
    resolution: {integrity: sha512-D8zib3A0vWCvPPSyYLxww/OdDlVcY7fpcDVBH6qUvheOjj2aCyU7H9AYMRBwpgCfz8zY5+vomee+laLeB0H13w==}
=======
  /@tauri-apps/cli/2.0.0-alpha.8:
    resolution: {integrity: sha512-cXt6pxh7oiV8Htz7eTPor7if4aN9f9emn10+5h2Y82YzST7I7wKXsrjuk0HIyzUiqiQjUgl3iT9gh791zgtI3w==}
>>>>>>> 4b229031
    engines: {node: '>= 10'}
    hasBin: true
    optionalDependencies:
      '@tauri-apps/cli-darwin-arm64': 2.0.0-alpha.8
      '@tauri-apps/cli-darwin-x64': 2.0.0-alpha.8
      '@tauri-apps/cli-linux-arm-gnueabihf': 2.0.0-alpha.8
      '@tauri-apps/cli-linux-arm64-gnu': 2.0.0-alpha.8
      '@tauri-apps/cli-linux-arm64-musl': 2.0.0-alpha.8
      '@tauri-apps/cli-linux-x64-gnu': 2.0.0-alpha.8
      '@tauri-apps/cli-linux-x64-musl': 2.0.0-alpha.8
      '@tauri-apps/cli-win32-ia32-msvc': 2.0.0-alpha.8
      '@tauri-apps/cli-win32-x64-msvc': 2.0.0-alpha.8
    dev: false

  /@tauri-apps/cli/2.0.0-alpha.2:
    resolution: {integrity: sha512-M5o2ESOv9jGr7oIDl3sR3Q5++DXSW4xyfxzKCyu1JVGlOc+C9Q4y0dbKhlpd0wPCAxRa0ikbfu7z8qfEhHSpVQ==}
    engines: {node: '>= 10'}
    hasBin: true
    optionalDependencies:
      '@tauri-apps/cli-darwin-arm64': 2.0.0-alpha.2
      '@tauri-apps/cli-darwin-x64': 2.0.0-alpha.2
      '@tauri-apps/cli-linux-arm-gnueabihf': 2.0.0-alpha.2
      '@tauri-apps/cli-linux-arm64-gnu': 2.0.0-alpha.2
      '@tauri-apps/cli-linux-arm64-musl': 2.0.0-alpha.2
      '@tauri-apps/cli-linux-x64-gnu': 2.0.0-alpha.2
      '@tauri-apps/cli-linux-x64-musl': 2.0.0-alpha.2
      '@tauri-apps/cli-win32-ia32-msvc': 2.0.0-alpha.2
      '@tauri-apps/cli-win32-x64-msvc': 2.0.0-alpha.2
    dev: true

  /@types/cookie/0.5.1:
    resolution: {integrity: sha512-COUnqfB2+ckwXXSFInsFdOAWQzCCx+a5hq2ruyj+Vjund94RJQd4LG2u9hnvJrTgunKAaax7ancBYlDrNYxA0g==}
    dev: true

  /@types/estree/1.0.0:
    resolution: {integrity: sha512-WulqXMDUTYAXCjZnk6JtIHPigp55cVtDgDrO2gHRwhyJto21+1zbVCtOYB2L1F9w4qCQ0rOGWBnBe0FNTiEJIQ==}
    dev: true

  /@types/json-schema/7.0.11:
    resolution: {integrity: sha512-wOuvG1SN4Us4rez+tylwwwCV1psiNVOkJeM3AUWUNWg/jDQY2+HE/444y5gc+jBmRqASOm2Oeh5c1axHobwRKQ==}
    dev: true

  /@types/json5/0.0.29:
    resolution: {integrity: sha512-dRLjCWHYg4oaA77cxO64oO+7JwCwnIzkZPdrrC71jQmQtlhM556pwKo5bUzqvZndkVbeFLIIi+9TC40JNF5hNQ==}
    dev: true

  /@types/node/18.11.18:
    resolution: {integrity: sha512-DHQpWGjyQKSHj3ebjFI/wRKcqQcdR+MoFBygntYOZytCqNfkd2ZC4ARDJ2DQqhjH5p85Nnd3jhUJIXrszFX/JA==}
    dev: true

  /@types/pug/2.0.6:
    resolution: {integrity: sha512-SnHmG9wN1UVmagJOnyo/qkk0Z7gejYxOYYmaAwr5u2yFYfsupN3sg10kyzN8Hep/2zbHxCnsumxOoRIRMBwKCg==}
    dev: true

  /@types/resolve/1.20.2:
    resolution: {integrity: sha512-60BCwRFOZCQhDncwQdxxeOEEkbc5dIMccYLwbxsS4TUNeVECQ/pBJ0j09mrHOl/JJvpRPGwO9SvE4nR2Nb/a4Q==}
    dev: true

  /@types/sass/1.43.1:
    resolution: {integrity: sha512-BPdoIt1lfJ6B7rw35ncdwBZrAssjcwzI5LByIrYs+tpXlj/CAkuVdRsgZDdP4lq5EjyWzwxZCqAoFyHKFwp32g==}
    dependencies:
      '@types/node': 18.11.18
    dev: true

  /@types/semver/7.3.13:
    resolution: {integrity: sha512-21cFJr9z3g5dW8B0CVI9g2O9beqaThGQ6ZFBqHfwhzLDKUxaqTIy3vnfah/UPkfOiF2pLq+tGz+W8RyCskuslw==}
    dev: true

  /@typescript-eslint/eslint-plugin/5.46.1_imrg37k3svwu377c6q7gkarwmi:
    resolution: {integrity: sha512-YpzNv3aayRBwjs4J3oz65eVLXc9xx0PDbIRisHj+dYhvBn02MjYOD96P8YGiWEIFBrojaUjxvkaUpakD82phsA==}
    engines: {node: ^12.22.0 || ^14.17.0 || >=16.0.0}
    peerDependencies:
      '@typescript-eslint/parser': ^5.0.0
      eslint: ^6.0.0 || ^7.0.0 || ^8.0.0
      typescript: '*'
    peerDependenciesMeta:
      typescript:
        optional: true
    dependencies:
      '@typescript-eslint/parser': 5.46.1_ha6vam6werchizxrnqvarmz2zu
      '@typescript-eslint/scope-manager': 5.46.1
      '@typescript-eslint/type-utils': 5.46.1_ha6vam6werchizxrnqvarmz2zu
      '@typescript-eslint/utils': 5.46.1_ha6vam6werchizxrnqvarmz2zu
      debug: 4.3.4
      eslint: 8.29.0
      ignore: 5.2.1
      natural-compare-lite: 1.4.0
      regexpp: 3.2.0
      semver: 7.3.8
      tsutils: 3.21.0_typescript@4.9.4
      typescript: 4.9.4
    transitivePeerDependencies:
      - supports-color
    dev: true

  /@typescript-eslint/parser/5.46.1_ha6vam6werchizxrnqvarmz2zu:
    resolution: {integrity: sha512-RelQ5cGypPh4ySAtfIMBzBGyrNerQcmfA1oJvPj5f+H4jI59rl9xxpn4bonC0tQvUKOEN7eGBFWxFLK3Xepneg==}
    engines: {node: ^12.22.0 || ^14.17.0 || >=16.0.0}
    peerDependencies:
      eslint: ^6.0.0 || ^7.0.0 || ^8.0.0
      typescript: '*'
    peerDependenciesMeta:
      typescript:
        optional: true
    dependencies:
      '@typescript-eslint/scope-manager': 5.46.1
      '@typescript-eslint/types': 5.46.1
      '@typescript-eslint/typescript-estree': 5.46.1_typescript@4.9.4
      debug: 4.3.4
      eslint: 8.29.0
      typescript: 4.9.4
    transitivePeerDependencies:
      - supports-color
    dev: true

  /@typescript-eslint/scope-manager/5.46.1:
    resolution: {integrity: sha512-iOChVivo4jpwUdrJZyXSMrEIM/PvsbbDOX1y3UCKjSgWn+W89skxWaYXACQfxmIGhPVpRWK/VWPYc+bad6smIA==}
    engines: {node: ^12.22.0 || ^14.17.0 || >=16.0.0}
    dependencies:
      '@typescript-eslint/types': 5.46.1
      '@typescript-eslint/visitor-keys': 5.46.1
    dev: true

  /@typescript-eslint/type-utils/5.46.1_ha6vam6werchizxrnqvarmz2zu:
    resolution: {integrity: sha512-V/zMyfI+jDmL1ADxfDxjZ0EMbtiVqj8LUGPAGyBkXXStWmCUErMpW873zEHsyguWCuq2iN4BrlWUkmuVj84yng==}
    engines: {node: ^12.22.0 || ^14.17.0 || >=16.0.0}
    peerDependencies:
      eslint: '*'
      typescript: '*'
    peerDependenciesMeta:
      typescript:
        optional: true
    dependencies:
      '@typescript-eslint/typescript-estree': 5.46.1_typescript@4.9.4
      '@typescript-eslint/utils': 5.46.1_ha6vam6werchizxrnqvarmz2zu
      debug: 4.3.4
      eslint: 8.29.0
      tsutils: 3.21.0_typescript@4.9.4
      typescript: 4.9.4
    transitivePeerDependencies:
      - supports-color
    dev: true

  /@typescript-eslint/types/5.46.1:
    resolution: {integrity: sha512-Z5pvlCaZgU+93ryiYUwGwLl9AQVB/PQ1TsJ9NZ/gHzZjN7g9IAn6RSDkpCV8hqTwAiaj6fmCcKSQeBPlIpW28w==}
    engines: {node: ^12.22.0 || ^14.17.0 || >=16.0.0}
    dev: true

  /@typescript-eslint/typescript-estree/5.46.1_typescript@4.9.4:
    resolution: {integrity: sha512-j9W4t67QiNp90kh5Nbr1w92wzt+toiIsaVPnEblB2Ih2U9fqBTyqV9T3pYWZBRt6QoMh/zVWP59EpuCjc4VRBg==}
    engines: {node: ^12.22.0 || ^14.17.0 || >=16.0.0}
    peerDependencies:
      typescript: '*'
    peerDependenciesMeta:
      typescript:
        optional: true
    dependencies:
      '@typescript-eslint/types': 5.46.1
      '@typescript-eslint/visitor-keys': 5.46.1
      debug: 4.3.4
      globby: 11.1.0
      is-glob: 4.0.3
      semver: 7.3.8
      tsutils: 3.21.0_typescript@4.9.4
      typescript: 4.9.4
    transitivePeerDependencies:
      - supports-color
    dev: true

  /@typescript-eslint/utils/5.46.1_ha6vam6werchizxrnqvarmz2zu:
    resolution: {integrity: sha512-RBdBAGv3oEpFojaCYT4Ghn4775pdjvwfDOfQ2P6qzNVgQOVrnSPe5/Pb88kv7xzYQjoio0eKHKB9GJ16ieSxvA==}
    engines: {node: ^12.22.0 || ^14.17.0 || >=16.0.0}
    peerDependencies:
      eslint: ^6.0.0 || ^7.0.0 || ^8.0.0
    dependencies:
      '@types/json-schema': 7.0.11
      '@types/semver': 7.3.13
      '@typescript-eslint/scope-manager': 5.46.1
      '@typescript-eslint/types': 5.46.1
      '@typescript-eslint/typescript-estree': 5.46.1_typescript@4.9.4
      eslint: 8.29.0
      eslint-scope: 5.1.1
      eslint-utils: 3.0.0_eslint@8.29.0
      semver: 7.3.8
    transitivePeerDependencies:
      - supports-color
      - typescript
    dev: true

  /@typescript-eslint/visitor-keys/5.46.1:
    resolution: {integrity: sha512-jczZ9noovXwy59KjRTk1OftT78pwygdcmCuBf8yMoWt/8O8l+6x2LSEze0E4TeepXK4MezW3zGSyoDRZK7Y9cg==}
    engines: {node: ^12.22.0 || ^14.17.0 || >=16.0.0}
    dependencies:
      '@typescript-eslint/types': 5.46.1
      eslint-visitor-keys: 3.3.0
    dev: true

  /acorn-jsx/5.3.2_acorn@8.8.1:
    resolution: {integrity: sha512-rq9s+JNhf0IChjtDXxllJ7g41oZk5SlXtp0LHwyA5cejwn7vKmKp4pPri6YEePv2PU65sAsegbXtIinmDFDXgQ==}
    peerDependencies:
      acorn: ^6.0.0 || ^7.0.0 || ^8.0.0
    dependencies:
      acorn: 8.8.1
    dev: true

  /acorn/8.8.1:
    resolution: {integrity: sha512-7zFpHzhnqYKrkYdUjF1HI1bzd0VygEGX8lFk4k5zVMqHEoES+P+7TKI+EvLO9WVMJ8eekdO0aDEK044xTXwPPA==}
    engines: {node: '>=0.4.0'}
    hasBin: true
    dev: true

  /ajv/6.12.6:
    resolution: {integrity: sha512-j3fVLgvTo527anyYyJOGTYJbG+vnnQYvE0m5mmkc1TK+nxAppkCLMIL0aZ4dblVCNoGShhm+kzE4ZUykBoMg4g==}
    dependencies:
      fast-deep-equal: 3.1.3
      fast-json-stable-stringify: 2.1.0
      json-schema-traverse: 0.4.1
      uri-js: 4.4.1
    dev: true

  /ansi-regex/5.0.1:
    resolution: {integrity: sha512-quJQXlTSUGL2LH9SUXo8VwsY4soanhgo6LNSm84E1LBcE8s3O0wpdiRzyR9z/ZZJMlMWv37qOOb9pdJlMUEKFQ==}
    engines: {node: '>=8'}
    dev: true

  /ansi-styles/4.3.0:
    resolution: {integrity: sha512-zbB9rCJAT1rbjiVDb2hqKFHNYLxgtk8NURxZ3IZwD3F6NtxbXZQCnnSi1Lkx+IDohdPlFp222wVALIheZJQSEg==}
    engines: {node: '>=8'}
    dependencies:
      color-convert: 2.0.1
    dev: true

  /anymatch/3.1.3:
    resolution: {integrity: sha512-KMReFUr0B4t+D+OBkjR3KYqvocp2XaSzO55UcB6mgQMd3KbcE+mWTyvVV7D/zsdEbNnV6acZUutkiHQXvTr1Rw==}
    engines: {node: '>= 8'}
    dependencies:
      normalize-path: 3.0.0
      picomatch: 2.3.1
    dev: true

  /argparse/2.0.1:
    resolution: {integrity: sha512-8+9WqebbFzpX9OR+Wa6O29asIogeRMzcGtAINdpMHHyAg10f05aSFVBbcEqGf/PXw1EjAZ+q2/bEBg3DvurK3Q==}
    dev: true

  /array-includes/3.1.6:
    resolution: {integrity: sha512-sgTbLvL6cNnw24FnbaDyjmvddQ2ML8arZsgaJhoABMoplz/4QRhtrYS+alr1BUM1Bwp6dhx8vVCBSLG+StwOFw==}
    engines: {node: '>= 0.4'}
    dependencies:
      call-bind: 1.0.2
      define-properties: 1.1.4
      es-abstract: 1.20.5
      get-intrinsic: 1.1.3
      is-string: 1.0.7
    dev: true

  /array-union/2.1.0:
    resolution: {integrity: sha512-HGyxoOTYUyCM6stUe6EJgnd4EoewAI7zMdfqO+kGjnlZmBDz/cR5pf8r/cR4Wq60sL/p0IkcjUEEPwS3GFrIyw==}
    engines: {node: '>=8'}
    dev: true

  /array.prototype.flat/1.3.1:
    resolution: {integrity: sha512-roTU0KWIOmJ4DRLmwKd19Otg0/mT3qPNt0Qb3GWW8iObuZXxrjB/pzn0R3hqpRSWg4HCwqx+0vwOnWnvlOyeIA==}
    engines: {node: '>= 0.4'}
    dependencies:
      call-bind: 1.0.2
      define-properties: 1.1.4
      es-abstract: 1.20.5
      es-shim-unscopables: 1.0.0
    dev: true

  /balanced-match/1.0.2:
    resolution: {integrity: sha512-3oSeUO0TMV67hN1AmbXsK4yaqU7tjiHlbxRDZOpH0KW9+CeX4bRAaX0Anxt0tx2MrpRpWwQaPwIlISEJhYU5Pw==}
    dev: true

  /binary-extensions/2.2.0:
    resolution: {integrity: sha512-jDctJ/IVQbZoJykoeHbhXpOlNBqGNcwXJKJog42E5HDPUwQTSdjCHdihjj0DlnheQ7blbT6dHOafNAiS8ooQKA==}
    engines: {node: '>=8'}
    dev: true

  /brace-expansion/1.1.11:
    resolution: {integrity: sha512-iCuPHDFgrHX7H2vEI/5xpz07zSHB00TpugqhmYtVmMO6518mCuRMoOYFldEBl0g187ufozdaHgWKcYFb61qGiA==}
    dependencies:
      balanced-match: 1.0.2
      concat-map: 0.0.1
    dev: true

  /braces/3.0.2:
    resolution: {integrity: sha512-b8um+L1RzM3WDSzvhm6gIz1yfTbBt6YTlcEKAvsmqCZZFw46z626lVj9j1yEPW33H5H+lBQpZMP1k8l+78Ha0A==}
    engines: {node: '>=8'}
    dependencies:
      fill-range: 7.0.1
    dev: true

  /buffer-crc32/0.2.13:
    resolution: {integrity: sha512-VO9Ht/+p3SN7SKWqcrgEzjGbRSJYTx+Q1pTQC0wrWqHx0vpJraQ6GtHx8tvcg1rlK1byhU5gccxgOgj7B0TDkQ==}
    dev: true

  /buffer-from/1.1.2:
    resolution: {integrity: sha512-E+XQCRwSbaaiChtv6k6Dwgc+bx+Bs6vuKJHHl5kox/BaKbhiXzqQOwK4cO22yElGp2OCmjwVhT3HmxgyPGnJfQ==}
    dev: true

  /builtin-modules/3.3.0:
    resolution: {integrity: sha512-zhaCDicdLuWN5UbN5IMnFqNMhNfo919sH85y2/ea+5Yg9TsTkeZxpL+JLbp6cgYFS4sRLp3YV4S6yDuqVWHYOw==}
    engines: {node: '>=6'}
    dev: true

  /builtins/5.0.1:
    resolution: {integrity: sha512-qwVpFEHNfhYJIzNRBvd2C1kyo6jz3ZSMPyyuR47OPdiKWlbYnZNyDWuyR175qDnAJLiCo5fBBqPb3RiXgWlkOQ==}
    dependencies:
      semver: 7.3.8
    dev: true

  /busboy/1.6.0:
    resolution: {integrity: sha512-8SFQbg/0hQ9xy3UNTB0YEnsNBbWfhf7RtnzpL7TkBiTBRfrQ9Fxcnz7VJsleJpyp6rVLvXiuORqjlHi5q+PYuA==}
    engines: {node: '>=10.16.0'}
    dependencies:
      streamsearch: 1.1.0
    dev: true

  /call-bind/1.0.2:
    resolution: {integrity: sha512-7O+FbCihrB5WGbFYesctwmTKae6rOiIzmz1icreWJ+0aA7LJfuqhEso2T9ncpcFtzMQtzXf2QGGueWJGTYsqrA==}
    dependencies:
      function-bind: 1.1.1
      get-intrinsic: 1.1.3
    dev: true

  /callsites/3.1.0:
    resolution: {integrity: sha512-P8BjAsXvZS+VIDUI11hHCQEv74YT67YUi5JJFNWIqL235sBmjX4+qx9Muvls5ivyNENctx46xQLQ3aTuE7ssaQ==}
    engines: {node: '>=6'}
    dev: true

  /chalk/4.1.2:
    resolution: {integrity: sha512-oKnbhFyRIXpUuez8iBMmyEa4nbj4IOQyuhc/wy9kY7/WVPcwIO9VA668Pu8RkO7+0G76SLROeyw9CpQ061i4mA==}
    engines: {node: '>=10'}
    dependencies:
      ansi-styles: 4.3.0
      supports-color: 7.2.0
    dev: true

  /chokidar/3.5.3:
    resolution: {integrity: sha512-Dr3sfKRP6oTcjf2JmUmFJfeVMvXBdegxB0iVQ5eb2V10uFJUCAS8OByZdVAyVb8xXNz3GjjTgj9kLWsZTqE6kw==}
    engines: {node: '>= 8.10.0'}
    dependencies:
      anymatch: 3.1.3
      braces: 3.0.2
      glob-parent: 5.1.2
      is-binary-path: 2.1.0
      is-glob: 4.0.3
      normalize-path: 3.0.0
      readdirp: 3.6.0
    optionalDependencies:
      fsevents: 2.3.2
    dev: true

  /color-convert/2.0.1:
    resolution: {integrity: sha512-RRECPsj7iu/xb5oKYcsFHSppFNnsj/52OVTRKb4zP5onXwVF3zVmmToNcOfGC+CRDpfK/U584fMg38ZHCaElKQ==}
    engines: {node: '>=7.0.0'}
    dependencies:
      color-name: 1.1.4
    dev: true

  /color-name/1.1.4:
    resolution: {integrity: sha512-dOy+3AuW3a2wNbZHIuMZpTcgjGuLU/uBL/ubcZF9OXbDo8ff4O8yVp5Bf0efS8uEoYo5q4Fx7dY9OgQGXgAsQA==}
    dev: true

  /commander/2.20.3:
    resolution: {integrity: sha512-GpVkmM8vF2vQUkj2LvZmD35JxeJOLCwJ9cUkugyk2nuhbv3+mJvpLYYt+0+USMxE+oj+ey/lJEnhZw75x/OMcQ==}
    dev: true

  /concat-map/0.0.1:
    resolution: {integrity: sha512-/Srv4dswyQNBfohGpz9o6Yb3Gz3SrUDqBH5rTuhGR7ahtlbYKnVxw2bCFMRljaA7EXHaXZ8wsHdodFvbkhKmqg==}
    dev: true

  /cookie/0.5.0:
    resolution: {integrity: sha512-YZ3GUyn/o8gfKJlnlX7g7xq4gyO6OSuhGPKaaGssGB2qgDUS0gPgtTvoyZLTt9Ab6dC4hfc9dV5arkvc/OCmrw==}
    engines: {node: '>= 0.6'}
    dev: true

  /cross-spawn/7.0.3:
    resolution: {integrity: sha512-iRDPJKUPVEND7dHPO8rkbOnPpyDygcDFtWjpeWNCgy8WP2rXcxXL8TskReQl6OrB2G7+UJrags1q15Fudc7G6w==}
    engines: {node: '>= 8'}
    dependencies:
      path-key: 3.1.1
      shebang-command: 2.0.0
      which: 2.0.2
    dev: true

  /debug/2.6.9:
    resolution: {integrity: sha512-bC7ElrdJaJnPbAP+1EotYvqZsb3ecl5wi6Bfi6BJTUcNowp6cvspg0jXznRTKDjm/E7AdgFBVeAPVMNcKGsHMA==}
    peerDependencies:
      supports-color: '*'
    peerDependenciesMeta:
      supports-color:
        optional: true
    dependencies:
      ms: 2.0.0
    dev: true

  /debug/3.2.7:
    resolution: {integrity: sha512-CFjzYYAi4ThfiQvizrFQevTTXHtnCqWfe7x1AhgEscTz6ZbLbfoLRLPugTQyBth6f8ZERVUSyWHFD/7Wu4t1XQ==}
    peerDependencies:
      supports-color: '*'
    peerDependenciesMeta:
      supports-color:
        optional: true
    dependencies:
      ms: 2.1.3
    dev: true

  /debug/4.3.4:
    resolution: {integrity: sha512-PRWFHuSU3eDtQJPvnNY7Jcket1j0t5OuOsFzPPzsekD52Zl8qUfFIPEiswXqIvHWGVHOgX+7G/vCNNhehwxfkQ==}
    engines: {node: '>=6.0'}
    peerDependencies:
      supports-color: '*'
    peerDependenciesMeta:
      supports-color:
        optional: true
    dependencies:
      ms: 2.1.2
    dev: true

  /deep-is/0.1.4:
    resolution: {integrity: sha512-oIPzksmTg4/MriiaYGO+okXDT7ztn/w3Eptv/+gSIdMdKsJo0u4CfYNFJPy+4SKMuCqGw2wxnA+URMg3t8a/bQ==}
    dev: true

  /deepmerge/4.2.2:
    resolution: {integrity: sha512-FJ3UgI4gIl+PHZm53knsuSFpE+nESMr7M4v9QcgB7S63Kj/6WqMiFQJpBBYz1Pt+66bZpP3Q7Lye0Oo9MPKEdg==}
    engines: {node: '>=0.10.0'}
    dev: true

  /default-gateway/6.0.3:
    resolution: {integrity: sha512-fwSOJsbbNzZ/CUFpqFBqYfYNLj1NbMPm8MMCIzHjC83iSJRBEGmDUxU+WP661BaBQImeC2yHwXtz+P/O9o+XEg==}
    engines: {node: '>= 10'}
    dependencies:
      execa: 5.1.1
    dev: true

  /define-properties/1.1.4:
    resolution: {integrity: sha512-uckOqKcfaVvtBdsVkdPv3XjveQJsNQqmhXgRi8uhvWWuPYZCNlzT8qAyblUgNoXdHdjMTzAqeGjAoli8f+bzPA==}
    engines: {node: '>= 0.4'}
    dependencies:
      has-property-descriptors: 1.0.0
      object-keys: 1.1.1
    dev: true

  /detect-indent/6.1.0:
    resolution: {integrity: sha512-reYkTUJAZb9gUuZ2RvVCNhVHdg62RHnJ7WJl8ftMi4diZ6NWlciOzQN88pUhSELEwflJht4oQDv0F0BMlwaYtA==}
    engines: {node: '>=8'}
    dev: true

  /devalue/4.2.1:
    resolution: {integrity: sha512-YBJUuWIDFor9zhRQJguMjvzBC4cUjZXgebcmCQO/Va4RLQ1b33+JKXJapOyuaHGW8Y986ygKyXQvR3LlOonLow==}
    dev: true

  /dir-glob/3.0.1:
    resolution: {integrity: sha512-WkrWp9GR4KXfKGYzOLmTuGVi1UWFfws377n9cc55/tb6DuqyF6pcQ5AbiHEshaDpY9v6oaSr2XCDidGmMwdzIA==}
    engines: {node: '>=8'}
    dependencies:
      path-type: 4.0.0
    dev: true

  /doctrine/2.1.0:
    resolution: {integrity: sha512-35mSku4ZXK0vfCuHEDAwt55dg2jNajHZ1odvF+8SSr82EsZY4QmXfuWso8oEd8zRhVObSN18aM0CjSdoBX7zIw==}
    engines: {node: '>=0.10.0'}
    dependencies:
      esutils: 2.0.3
    dev: true

  /doctrine/3.0.0:
    resolution: {integrity: sha512-yS+Q5i3hBf7GBkd4KG8a7eBNNWNGLTaEwwYWUijIYM7zrlYDM0BFXHjjPWlWZ1Rg7UaddZeIDmi9jF3HmqiQ2w==}
    engines: {node: '>=6.0.0'}
    dependencies:
      esutils: 2.0.3
    dev: true

  /es-abstract/1.20.5:
    resolution: {integrity: sha512-7h8MM2EQhsCA7pU/Nv78qOXFpD8Rhqd12gYiSJVkrH9+e8VuA8JlPJK/hQjjlLv6pJvx/z1iRFKzYb0XT/RuAQ==}
    engines: {node: '>= 0.4'}
    dependencies:
      call-bind: 1.0.2
      es-to-primitive: 1.2.1
      function-bind: 1.1.1
      function.prototype.name: 1.1.5
      get-intrinsic: 1.1.3
      get-symbol-description: 1.0.0
      gopd: 1.0.1
      has: 1.0.3
      has-property-descriptors: 1.0.0
      has-symbols: 1.0.3
      internal-slot: 1.0.4
      is-callable: 1.2.7
      is-negative-zero: 2.0.2
      is-regex: 1.1.4
      is-shared-array-buffer: 1.0.2
      is-string: 1.0.7
      is-weakref: 1.0.2
      object-inspect: 1.12.2
      object-keys: 1.1.1
      object.assign: 4.1.4
      regexp.prototype.flags: 1.4.3
      safe-regex-test: 1.0.0
      string.prototype.trimend: 1.0.6
      string.prototype.trimstart: 1.0.6
      unbox-primitive: 1.0.2
    dev: true

  /es-shim-unscopables/1.0.0:
    resolution: {integrity: sha512-Jm6GPcCdC30eMLbZ2x8z2WuRwAws3zTBBKuusffYVUrNj/GVSUAZ+xKMaUpfNDR5IbyNA5LJbaecoUVbmUcB1w==}
    dependencies:
      has: 1.0.3
    dev: true

  /es-to-primitive/1.2.1:
    resolution: {integrity: sha512-QCOllgZJtaUo9miYBcLChTUaHNjJF3PYs1VidD7AwiEj1kYxKeQTctLAezAOH5ZKRH0g2IgPn6KwB4IT8iRpvA==}
    engines: {node: '>= 0.4'}
    dependencies:
      is-callable: 1.2.7
      is-date-object: 1.0.5
      is-symbol: 1.0.4
    dev: true

  /es6-promise/3.3.1:
    resolution: {integrity: sha512-SOp9Phqvqn7jtEUxPWdWfWoLmyt2VaJ6MpvP9Comy1MceMXqE6bxvaTu4iaxpYYPzhny28Lc+M87/c2cPK6lDg==}
    dev: true

  /esbuild-android-64/0.15.18:
    resolution: {integrity: sha512-wnpt3OXRhcjfIDSZu9bnzT4/TNTDsOUvip0foZOUBG7QbSt//w3QV4FInVJxNhKc/ErhUxc5z4QjHtMi7/TbgA==}
    engines: {node: '>=12'}
    cpu: [x64]
    os: [android]
    requiresBuild: true
    dev: true
    optional: true

  /esbuild-android-arm64/0.15.18:
    resolution: {integrity: sha512-G4xu89B8FCzav9XU8EjsXacCKSG2FT7wW9J6hOc18soEHJdtWu03L3TQDGf0geNxfLTtxENKBzMSq9LlbjS8OQ==}
    engines: {node: '>=12'}
    cpu: [arm64]
    os: [android]
    requiresBuild: true
    dev: true
    optional: true

  /esbuild-darwin-64/0.15.18:
    resolution: {integrity: sha512-2WAvs95uPnVJPuYKP0Eqx+Dl/jaYseZEUUT1sjg97TJa4oBtbAKnPnl3b5M9l51/nbx7+QAEtuummJZW0sBEmg==}
    engines: {node: '>=12'}
    cpu: [x64]
    os: [darwin]
    requiresBuild: true
    dev: true
    optional: true

  /esbuild-darwin-arm64/0.15.18:
    resolution: {integrity: sha512-tKPSxcTJ5OmNb1btVikATJ8NftlyNlc8BVNtyT/UAr62JFOhwHlnoPrhYWz09akBLHI9nElFVfWSTSRsrZiDUA==}
    engines: {node: '>=12'}
    cpu: [arm64]
    os: [darwin]
    requiresBuild: true
    dev: true
    optional: true

  /esbuild-freebsd-64/0.15.18:
    resolution: {integrity: sha512-TT3uBUxkteAjR1QbsmvSsjpKjOX6UkCstr8nMr+q7zi3NuZ1oIpa8U41Y8I8dJH2fJgdC3Dj3CXO5biLQpfdZA==}
    engines: {node: '>=12'}
    cpu: [x64]
    os: [freebsd]
    requiresBuild: true
    dev: true
    optional: true

  /esbuild-freebsd-arm64/0.15.18:
    resolution: {integrity: sha512-R/oVr+X3Tkh+S0+tL41wRMbdWtpWB8hEAMsOXDumSSa6qJR89U0S/PpLXrGF7Wk/JykfpWNokERUpCeHDl47wA==}
    engines: {node: '>=12'}
    cpu: [arm64]
    os: [freebsd]
    requiresBuild: true
    dev: true
    optional: true

  /esbuild-linux-32/0.15.18:
    resolution: {integrity: sha512-lphF3HiCSYtaa9p1DtXndiQEeQDKPl9eN/XNoBf2amEghugNuqXNZA/ZovthNE2aa4EN43WroO0B85xVSjYkbg==}
    engines: {node: '>=12'}
    cpu: [ia32]
    os: [linux]
    requiresBuild: true
    dev: true
    optional: true

  /esbuild-linux-64/0.15.18:
    resolution: {integrity: sha512-hNSeP97IviD7oxLKFuii5sDPJ+QHeiFTFLoLm7NZQligur8poNOWGIgpQ7Qf8Balb69hptMZzyOBIPtY09GZYw==}
    engines: {node: '>=12'}
    cpu: [x64]
    os: [linux]
    requiresBuild: true
    dev: true
    optional: true

  /esbuild-linux-arm/0.15.18:
    resolution: {integrity: sha512-UH779gstRblS4aoS2qpMl3wjg7U0j+ygu3GjIeTonCcN79ZvpPee12Qun3vcdxX+37O5LFxz39XeW2I9bybMVA==}
    engines: {node: '>=12'}
    cpu: [arm]
    os: [linux]
    requiresBuild: true
    dev: true
    optional: true

  /esbuild-linux-arm64/0.15.18:
    resolution: {integrity: sha512-54qr8kg/6ilcxd+0V3h9rjT4qmjc0CccMVWrjOEM/pEcUzt8X62HfBSeZfT2ECpM7104mk4yfQXkosY8Quptug==}
    engines: {node: '>=12'}
    cpu: [arm64]
    os: [linux]
    requiresBuild: true
    dev: true
    optional: true

  /esbuild-linux-mips64le/0.15.18:
    resolution: {integrity: sha512-Mk6Ppwzzz3YbMl/ZZL2P0q1tnYqh/trYZ1VfNP47C31yT0K8t9s7Z077QrDA/guU60tGNp2GOwCQnp+DYv7bxQ==}
    engines: {node: '>=12'}
    cpu: [mips64el]
    os: [linux]
    requiresBuild: true
    dev: true
    optional: true

  /esbuild-linux-ppc64le/0.15.18:
    resolution: {integrity: sha512-b0XkN4pL9WUulPTa/VKHx2wLCgvIAbgwABGnKMY19WhKZPT+8BxhZdqz6EgkqCLld7X5qiCY2F/bfpUUlnFZ9w==}
    engines: {node: '>=12'}
    cpu: [ppc64]
    os: [linux]
    requiresBuild: true
    dev: true
    optional: true

  /esbuild-linux-riscv64/0.15.18:
    resolution: {integrity: sha512-ba2COaoF5wL6VLZWn04k+ACZjZ6NYniMSQStodFKH/Pu6RxzQqzsmjR1t9QC89VYJxBeyVPTaHuBMCejl3O/xg==}
    engines: {node: '>=12'}
    cpu: [riscv64]
    os: [linux]
    requiresBuild: true
    dev: true
    optional: true

  /esbuild-linux-s390x/0.15.18:
    resolution: {integrity: sha512-VbpGuXEl5FCs1wDVp93O8UIzl3ZrglgnSQ+Hu79g7hZu6te6/YHgVJxCM2SqfIila0J3k0csfnf8VD2W7u2kzQ==}
    engines: {node: '>=12'}
    cpu: [s390x]
    os: [linux]
    requiresBuild: true
    dev: true
    optional: true

  /esbuild-netbsd-64/0.15.18:
    resolution: {integrity: sha512-98ukeCdvdX7wr1vUYQzKo4kQ0N2p27H7I11maINv73fVEXt2kyh4K4m9f35U1K43Xc2QGXlzAw0K9yoU7JUjOg==}
    engines: {node: '>=12'}
    cpu: [x64]
    os: [netbsd]
    requiresBuild: true
    dev: true
    optional: true

  /esbuild-openbsd-64/0.15.18:
    resolution: {integrity: sha512-yK5NCcH31Uae076AyQAXeJzt/vxIo9+omZRKj1pauhk3ITuADzuOx5N2fdHrAKPxN+zH3w96uFKlY7yIn490xQ==}
    engines: {node: '>=12'}
    cpu: [x64]
    os: [openbsd]
    requiresBuild: true
    dev: true
    optional: true

  /esbuild-sunos-64/0.15.18:
    resolution: {integrity: sha512-On22LLFlBeLNj/YF3FT+cXcyKPEI263nflYlAhz5crxtp3yRG1Ugfr7ITyxmCmjm4vbN/dGrb/B7w7U8yJR9yw==}
    engines: {node: '>=12'}
    cpu: [x64]
    os: [sunos]
    requiresBuild: true
    dev: true
    optional: true

  /esbuild-windows-32/0.15.18:
    resolution: {integrity: sha512-o+eyLu2MjVny/nt+E0uPnBxYuJHBvho8vWsC2lV61A7wwTWC3jkN2w36jtA+yv1UgYkHRihPuQsL23hsCYGcOQ==}
    engines: {node: '>=12'}
    cpu: [ia32]
    os: [win32]
    requiresBuild: true
    dev: true
    optional: true

  /esbuild-windows-64/0.15.18:
    resolution: {integrity: sha512-qinug1iTTaIIrCorAUjR0fcBk24fjzEedFYhhispP8Oc7SFvs+XeW3YpAKiKp8dRpizl4YYAhxMjlftAMJiaUw==}
    engines: {node: '>=12'}
    cpu: [x64]
    os: [win32]
    requiresBuild: true
    dev: true
    optional: true

  /esbuild-windows-arm64/0.15.18:
    resolution: {integrity: sha512-q9bsYzegpZcLziq0zgUi5KqGVtfhjxGbnksaBFYmWLxeV/S1fK4OLdq2DFYnXcLMjlZw2L0jLsk1eGoB522WXQ==}
    engines: {node: '>=12'}
    cpu: [arm64]
    os: [win32]
    requiresBuild: true
    dev: true
    optional: true

  /esbuild/0.15.18:
    resolution: {integrity: sha512-x/R72SmW3sSFRm5zrrIjAhCeQSAWoni3CmHEqfQrZIQTM3lVCdehdwuIqaOtfC2slvpdlLa62GYoN8SxT23m6Q==}
    engines: {node: '>=12'}
    hasBin: true
    requiresBuild: true
    optionalDependencies:
      '@esbuild/android-arm': 0.15.18
      '@esbuild/linux-loong64': 0.15.18
      esbuild-android-64: 0.15.18
      esbuild-android-arm64: 0.15.18
      esbuild-darwin-64: 0.15.18
      esbuild-darwin-arm64: 0.15.18
      esbuild-freebsd-64: 0.15.18
      esbuild-freebsd-arm64: 0.15.18
      esbuild-linux-32: 0.15.18
      esbuild-linux-64: 0.15.18
      esbuild-linux-arm: 0.15.18
      esbuild-linux-arm64: 0.15.18
      esbuild-linux-mips64le: 0.15.18
      esbuild-linux-ppc64le: 0.15.18
      esbuild-linux-riscv64: 0.15.18
      esbuild-linux-s390x: 0.15.18
      esbuild-netbsd-64: 0.15.18
      esbuild-openbsd-64: 0.15.18
      esbuild-sunos-64: 0.15.18
      esbuild-windows-32: 0.15.18
      esbuild-windows-64: 0.15.18
      esbuild-windows-arm64: 0.15.18
    dev: true

  /esbuild/0.16.16:
    resolution: {integrity: sha512-24JyKq10KXM5EBIgPotYIJ2fInNWVVqflv3gicIyQqfmUqi4HvDW1VR790cBgLJHCl96Syy7lhoz7tLFcmuRmg==}
    engines: {node: '>=12'}
    hasBin: true
    requiresBuild: true
    optionalDependencies:
      '@esbuild/android-arm': 0.16.16
      '@esbuild/android-arm64': 0.16.16
      '@esbuild/android-x64': 0.16.16
      '@esbuild/darwin-arm64': 0.16.16
      '@esbuild/darwin-x64': 0.16.16
      '@esbuild/freebsd-arm64': 0.16.16
      '@esbuild/freebsd-x64': 0.16.16
      '@esbuild/linux-arm': 0.16.16
      '@esbuild/linux-arm64': 0.16.16
      '@esbuild/linux-ia32': 0.16.16
      '@esbuild/linux-loong64': 0.16.16
      '@esbuild/linux-mips64el': 0.16.16
      '@esbuild/linux-ppc64': 0.16.16
      '@esbuild/linux-riscv64': 0.16.16
      '@esbuild/linux-s390x': 0.16.16
      '@esbuild/linux-x64': 0.16.16
      '@esbuild/netbsd-x64': 0.16.16
      '@esbuild/openbsd-x64': 0.16.16
      '@esbuild/sunos-x64': 0.16.16
      '@esbuild/win32-arm64': 0.16.16
      '@esbuild/win32-ia32': 0.16.16
      '@esbuild/win32-x64': 0.16.16
    dev: true

  /escape-string-regexp/4.0.0:
    resolution: {integrity: sha512-TtpcNJ3XAzx3Gq8sWRzJaVajRs0uVxA2YAkdb1jm2YkPz4G6egUFAyA3n5vtEIZefPk5Wa4UXbKuS5fKkJWdgA==}
    engines: {node: '>=10'}
    dev: true

  /eslint-config-prettier/8.5.0_eslint@8.29.0:
    resolution: {integrity: sha512-obmWKLUNCnhtQRKc+tmnYuQl0pFU1ibYJQ5BGhTVB08bHe9wC8qUeG7c08dj9XX+AuPj1YSGSQIHl1pnDHZR0Q==}
    hasBin: true
    peerDependencies:
      eslint: '>=7.0.0'
    dependencies:
      eslint: 8.29.0
    dev: true

  /eslint-config-standard-with-typescript/34.0.0_f7skxvi3ubnnb5utlsc5vholvm:
    resolution: {integrity: sha512-zhCsI4/A0rJ1ma8sf3RLXYc0gc7yPmdTWRVXMh9dtqeUx3yBQyALH0wosHhk1uQ9QyItynLdNOtcHKNw8G7lQw==}
    peerDependencies:
      '@typescript-eslint/eslint-plugin': ^5.0.0
      eslint: ^8.0.1
      eslint-plugin-import: ^2.25.2
      eslint-plugin-n: ^15.0.0
      eslint-plugin-promise: ^6.0.0
      typescript: '*'
    dependencies:
      '@typescript-eslint/eslint-plugin': 5.46.1_imrg37k3svwu377c6q7gkarwmi
      '@typescript-eslint/parser': 5.46.1_ha6vam6werchizxrnqvarmz2zu
      eslint: 8.29.0
      eslint-config-standard: 17.0.0_wnkmxhw54rcoqx42l6oqxte7qq
      eslint-plugin-import: 2.26.0_z7hwuz3w5sq2sbhy7d4iqrnsvq
      eslint-plugin-n: 15.6.0_eslint@8.29.0
      eslint-plugin-promise: 6.1.1_eslint@8.29.0
      typescript: 4.9.4
    transitivePeerDependencies:
      - supports-color
    dev: true

  /eslint-config-standard/17.0.0_wnkmxhw54rcoqx42l6oqxte7qq:
    resolution: {integrity: sha512-/2ks1GKyqSOkH7JFvXJicu0iMpoojkwB+f5Du/1SC0PtBL+s8v30k9njRZ21pm2drKYm2342jFnGWzttxPmZVg==}
    peerDependencies:
      eslint: ^8.0.1
      eslint-plugin-import: ^2.25.2
      eslint-plugin-n: ^15.0.0
      eslint-plugin-promise: ^6.0.0
    dependencies:
      eslint: 8.29.0
      eslint-plugin-import: 2.26.0_z7hwuz3w5sq2sbhy7d4iqrnsvq
      eslint-plugin-n: 15.6.0_eslint@8.29.0
      eslint-plugin-promise: 6.1.1_eslint@8.29.0
    dev: true

  /eslint-import-resolver-node/0.3.6:
    resolution: {integrity: sha512-0En0w03NRVMn9Uiyn8YRPDKvWjxCWkslUEhGNTdGx15RvPJYQ+lbOlqrlNI2vEAs4pDYK4f/HN2TbDmk5TP0iw==}
    dependencies:
      debug: 3.2.7
      resolve: 1.22.1
    transitivePeerDependencies:
      - supports-color
    dev: true

  /eslint-module-utils/2.7.4_h4dlhne3g63bjzyi45ugdl2u4u:
    resolution: {integrity: sha512-j4GT+rqzCoRKHwURX7pddtIPGySnX9Si/cgMI5ztrcqOPtk5dDEeZ34CQVPphnqkJytlc97Vuk05Um2mJ3gEQA==}
    engines: {node: '>=4'}
    peerDependencies:
      '@typescript-eslint/parser': '*'
      eslint: '*'
      eslint-import-resolver-node: '*'
      eslint-import-resolver-typescript: '*'
      eslint-import-resolver-webpack: '*'
    peerDependenciesMeta:
      '@typescript-eslint/parser':
        optional: true
      eslint:
        optional: true
      eslint-import-resolver-node:
        optional: true
      eslint-import-resolver-typescript:
        optional: true
      eslint-import-resolver-webpack:
        optional: true
    dependencies:
      '@typescript-eslint/parser': 5.46.1_ha6vam6werchizxrnqvarmz2zu
      debug: 3.2.7
      eslint: 8.29.0
      eslint-import-resolver-node: 0.3.6
    transitivePeerDependencies:
      - supports-color
    dev: true

  /eslint-plugin-es/4.1.0_eslint@8.29.0:
    resolution: {integrity: sha512-GILhQTnjYE2WorX5Jyi5i4dz5ALWxBIdQECVQavL6s7cI76IZTDWleTHkxz/QT3kvcs2QlGHvKLYsSlPOlPXnQ==}
    engines: {node: '>=8.10.0'}
    peerDependencies:
      eslint: '>=4.19.1'
    dependencies:
      eslint: 8.29.0
      eslint-utils: 2.1.0
      regexpp: 3.2.0
    dev: true

  /eslint-plugin-import/2.26.0_z7hwuz3w5sq2sbhy7d4iqrnsvq:
    resolution: {integrity: sha512-hYfi3FXaM8WPLf4S1cikh/r4IxnO6zrhZbEGz2b660EJRbuxgpDS5gkCuYgGWg2xxh2rBuIr4Pvhve/7c31koA==}
    engines: {node: '>=4'}
    peerDependencies:
      '@typescript-eslint/parser': '*'
      eslint: ^2 || ^3 || ^4 || ^5 || ^6 || ^7.2.0 || ^8
    peerDependenciesMeta:
      '@typescript-eslint/parser':
        optional: true
    dependencies:
      '@typescript-eslint/parser': 5.46.1_ha6vam6werchizxrnqvarmz2zu
      array-includes: 3.1.6
      array.prototype.flat: 1.3.1
      debug: 2.6.9
      doctrine: 2.1.0
      eslint: 8.29.0
      eslint-import-resolver-node: 0.3.6
      eslint-module-utils: 2.7.4_h4dlhne3g63bjzyi45ugdl2u4u
      has: 1.0.3
      is-core-module: 2.11.0
      is-glob: 4.0.3
      minimatch: 3.1.2
      object.values: 1.1.6
      resolve: 1.22.1
      tsconfig-paths: 3.14.1
    transitivePeerDependencies:
      - eslint-import-resolver-typescript
      - eslint-import-resolver-webpack
      - supports-color
    dev: true

  /eslint-plugin-n/15.6.0_eslint@8.29.0:
    resolution: {integrity: sha512-Hd/F7wz4Mj44Jp0H6Jtty13NcE69GNTY0rVlgTIj1XBnGGVI6UTdDrpE6vqu3AHo07bygq/N+7OH/lgz1emUJw==}
    engines: {node: '>=12.22.0'}
    peerDependencies:
      eslint: '>=7.0.0'
    dependencies:
      builtins: 5.0.1
      eslint: 8.29.0
      eslint-plugin-es: 4.1.0_eslint@8.29.0
      eslint-utils: 3.0.0_eslint@8.29.0
      ignore: 5.2.1
      is-core-module: 2.11.0
      minimatch: 3.1.2
      resolve: 1.22.1
      semver: 7.3.8
    dev: true

  /eslint-plugin-promise/6.1.1_eslint@8.29.0:
    resolution: {integrity: sha512-tjqWDwVZQo7UIPMeDReOpUgHCmCiH+ePnVT+5zVapL0uuHnegBUs2smM13CzOs2Xb5+MHMRFTs9v24yjba4Oig==}
    engines: {node: ^12.22.0 || ^14.17.0 || >=16.0.0}
    peerDependencies:
      eslint: ^7.0.0 || ^8.0.0
    dependencies:
      eslint: 8.29.0
    dev: true

  /eslint-scope/5.1.1:
    resolution: {integrity: sha512-2NxwbF/hZ0KpepYN0cNbo+FN6XoK7GaHlQhgx/hIZl6Va0bF45RQOOwhLIy8lQDbuCiadSLCBnH2CFYquit5bw==}
    engines: {node: '>=8.0.0'}
    dependencies:
      esrecurse: 4.3.0
      estraverse: 4.3.0
    dev: true

  /eslint-scope/7.1.1:
    resolution: {integrity: sha512-QKQM/UXpIiHcLqJ5AOyIW7XZmzjkzQXYE54n1++wb0u9V/abW3l9uQnxX8Z5Xd18xyKIMTUAyQ0k1e8pz6LUrw==}
    engines: {node: ^12.22.0 || ^14.17.0 || >=16.0.0}
    dependencies:
      esrecurse: 4.3.0
      estraverse: 5.3.0
    dev: true

  /eslint-utils/2.1.0:
    resolution: {integrity: sha512-w94dQYoauyvlDc43XnGB8lU3Zt713vNChgt4EWwhXAP2XkBvndfxF0AgIqKOOasjPIPzj9JqgwkwbCYD0/V3Zg==}
    engines: {node: '>=6'}
    dependencies:
      eslint-visitor-keys: 1.3.0
    dev: true

  /eslint-utils/3.0.0_eslint@8.29.0:
    resolution: {integrity: sha512-uuQC43IGctw68pJA1RgbQS8/NP7rch6Cwd4j3ZBtgo4/8Flj4eGE7ZYSZRN3iq5pVUv6GPdW5Z1RFleo84uLDA==}
    engines: {node: ^10.0.0 || ^12.0.0 || >= 14.0.0}
    peerDependencies:
      eslint: '>=5'
    dependencies:
      eslint: 8.29.0
      eslint-visitor-keys: 2.1.0
    dev: true

  /eslint-visitor-keys/1.3.0:
    resolution: {integrity: sha512-6J72N8UNa462wa/KFODt/PJ3IU60SDpC3QXC1Hjc1BXXpfL2C9R5+AU7jhe0F6GREqVMh4Juu+NY7xn+6dipUQ==}
    engines: {node: '>=4'}
    dev: true

  /eslint-visitor-keys/2.1.0:
    resolution: {integrity: sha512-0rSmRBzXgDzIsD6mGdJgevzgezI534Cer5L/vyMX0kHzT/jiB43jRhd9YUlMGYLQy2zprNmoT8qasCGtY+QaKw==}
    engines: {node: '>=10'}
    dev: true

  /eslint-visitor-keys/3.3.0:
    resolution: {integrity: sha512-mQ+suqKJVyeuwGYHAdjMFqjCyfl8+Ldnxuyp3ldiMBFKkvytrXUZWaiPCEav8qDHKty44bD+qV1IP4T+w+xXRA==}
    engines: {node: ^12.22.0 || ^14.17.0 || >=16.0.0}
    dev: true

  /eslint/8.29.0:
    resolution: {integrity: sha512-isQ4EEiyUjZFbEKvEGJKKGBwXtvXX+zJbkVKCgTuB9t/+jUBcy8avhkEwWJecI15BkRkOYmvIM5ynbhRjEkoeg==}
    engines: {node: ^12.22.0 || ^14.17.0 || >=16.0.0}
    hasBin: true
    dependencies:
      '@eslint/eslintrc': 1.3.3
      '@humanwhocodes/config-array': 0.11.7
      '@humanwhocodes/module-importer': 1.0.1
      '@nodelib/fs.walk': 1.2.8
      ajv: 6.12.6
      chalk: 4.1.2
      cross-spawn: 7.0.3
      debug: 4.3.4
      doctrine: 3.0.0
      escape-string-regexp: 4.0.0
      eslint-scope: 7.1.1
      eslint-utils: 3.0.0_eslint@8.29.0
      eslint-visitor-keys: 3.3.0
      espree: 9.4.1
      esquery: 1.4.0
      esutils: 2.0.3
      fast-deep-equal: 3.1.3
      file-entry-cache: 6.0.1
      find-up: 5.0.0
      glob-parent: 6.0.2
      globals: 13.19.0
      grapheme-splitter: 1.0.4
      ignore: 5.2.1
      import-fresh: 3.3.0
      imurmurhash: 0.1.4
      is-glob: 4.0.3
      is-path-inside: 3.0.3
      js-sdsl: 4.2.0
      js-yaml: 4.1.0
      json-stable-stringify-without-jsonify: 1.0.1
      levn: 0.4.1
      lodash.merge: 4.6.2
      minimatch: 3.1.2
      natural-compare: 1.4.0
      optionator: 0.9.1
      regexpp: 3.2.0
      strip-ansi: 6.0.1
      strip-json-comments: 3.1.1
      text-table: 0.2.0
    transitivePeerDependencies:
      - supports-color
    dev: true

  /esm-env/1.0.0:
    resolution: {integrity: sha512-Cf6VksWPsTuW01vU9Mk/3vRue91Zevka5SjyNf3nEpokFRuqt/KjUQoGAwq9qMmhpLTHmXzSIrFRw8zxWzmFBA==}
    dev: true

  /espree/9.4.1:
    resolution: {integrity: sha512-XwctdmTO6SIvCzd9810yyNzIrOrqNYV9Koizx4C/mRhf9uq0o4yHoCEU/670pOxOL/MSraektvSAji79kX90Vg==}
    engines: {node: ^12.22.0 || ^14.17.0 || >=16.0.0}
    dependencies:
      acorn: 8.8.1
      acorn-jsx: 5.3.2_acorn@8.8.1
      eslint-visitor-keys: 3.3.0
    dev: true

  /esquery/1.4.0:
    resolution: {integrity: sha512-cCDispWt5vHHtwMY2YrAQ4ibFkAL8RbH5YGBnZBc90MolvvfkkQcJro/aZiAQUlQ3qgrYS6D6v8Gc5G5CQsc9w==}
    engines: {node: '>=0.10'}
    dependencies:
      estraverse: 5.3.0
    dev: true

  /esrecurse/4.3.0:
    resolution: {integrity: sha512-KmfKL3b6G+RXvP8N1vr3Tq1kL/oCFgn2NYXEtqP8/L3pKapUA4G8cFVaoF3SU323CD4XypR/ffioHmkti6/Tag==}
    engines: {node: '>=4.0'}
    dependencies:
      estraverse: 5.3.0
    dev: true

  /estraverse/4.3.0:
    resolution: {integrity: sha512-39nnKffWz8xN1BU/2c79n9nB9HDzo0niYUqx6xyqUnyoAnQyyWpOTdZEeiCch8BBu515t4wp9ZmgVfVhn9EBpw==}
    engines: {node: '>=4.0'}
    dev: true

  /estraverse/5.3.0:
    resolution: {integrity: sha512-MMdARuVEQziNTeJD8DgMqmhwR11BRQ/cBP+pLtYdSTnf3MIO8fFeiINEbX36ZdNlfU/7A9f3gUw49B3oQsvwBA==}
    engines: {node: '>=4.0'}
    dev: true

  /estree-walker/2.0.2:
    resolution: {integrity: sha512-Rfkk/Mp/DL7JVje3u18FxFujQlTNR2q6QfMSMB7AvCBx91NGj/ba3kCfza0f6dVDbw7YlRf/nDrn7pQrCCyQ/w==}
    dev: true

  /esutils/2.0.3:
    resolution: {integrity: sha512-kVscqXk4OCp68SZ0dkgEKVi6/8ij300KBWTJq32P/dYeWTSwK41WyTxalN1eRmA5Z9UU/LX9D7FWSmV9SAYx6g==}
    engines: {node: '>=0.10.0'}
    dev: true

  /execa/5.1.1:
    resolution: {integrity: sha512-8uSpZZocAZRBAPIEINJj3Lo9HyGitllczc27Eh5YYojjMFMn8yHMDMaUHE2Jqfq05D/wucwI4JGURyXt1vchyg==}
    engines: {node: '>=10'}
    dependencies:
      cross-spawn: 7.0.3
      get-stream: 6.0.1
      human-signals: 2.1.0
      is-stream: 2.0.1
      merge-stream: 2.0.0
      npm-run-path: 4.0.1
      onetime: 5.1.2
      signal-exit: 3.0.7
      strip-final-newline: 2.0.0
    dev: true

  /fast-deep-equal/3.1.3:
    resolution: {integrity: sha512-f3qQ9oQy9j2AhBe/H9VC91wLmKBCCU/gDOnKNAYG5hswO7BLKj09Hc5HYNz9cGI++xlpDCIgDaitVs03ATR84Q==}
    dev: true

  /fast-glob/3.2.12:
    resolution: {integrity: sha512-DVj4CQIYYow0BlaelwK1pHl5n5cRSJfM60UA0zK891sVInoPri2Ekj7+e1CT3/3qxXenpI+nBBmQAcJPJgaj4w==}
    engines: {node: '>=8.6.0'}
    dependencies:
      '@nodelib/fs.stat': 2.0.5
      '@nodelib/fs.walk': 1.2.8
      glob-parent: 5.1.2
      merge2: 1.4.1
      micromatch: 4.0.5
    dev: true

  /fast-json-stable-stringify/2.1.0:
    resolution: {integrity: sha512-lhd/wF+Lk98HZoTCtlVraHtfh5XYijIjalXck7saUtuanSDyLMxnHhSXEDJqHxD7msR8D0uCmqlkwjCV8xvwHw==}
    dev: true

  /fast-levenshtein/2.0.6:
    resolution: {integrity: sha512-DCXu6Ifhqcks7TZKY3Hxp3y6qphY5SJZmrWMDrKcERSOXWQdMhU9Ig/PYrzyw/ul9jOIyh0N4M0tbC5hodg8dw==}
    dev: true

  /fastq/1.14.0:
    resolution: {integrity: sha512-eR2D+V9/ExcbF9ls441yIuN6TI2ED1Y2ZcA5BmMtJsOkWOFRJQ0Jt0g1UwqXJJVAb+V+umH5Dfr8oh4EVP7VVg==}
    dependencies:
      reusify: 1.0.4
    dev: true

  /file-entry-cache/6.0.1:
    resolution: {integrity: sha512-7Gps/XWymbLk2QLYK4NzpMOrYjMhdIxXuIvy2QBsLE6ljuodKvdkWs/cpyJJ3CVIVpH0Oi1Hvg1ovbMzLdFBBg==}
    engines: {node: ^10.12.0 || >=12.0.0}
    dependencies:
      flat-cache: 3.0.4
    dev: true

  /fill-range/7.0.1:
    resolution: {integrity: sha512-qOo9F+dMUmC2Lcb4BbVvnKJxTPjCm+RRpe4gDuGrzkL7mEVl/djYSu2OdQ2Pa302N4oqkSg9ir6jaLWJ2USVpQ==}
    engines: {node: '>=8'}
    dependencies:
      to-regex-range: 5.0.1
    dev: true

  /find-up/5.0.0:
    resolution: {integrity: sha512-78/PXT1wlLLDgTzDs7sjq9hzz0vXD+zn+7wypEe4fXQxCmdmqfGsEPQxmiCSQI3ajFV91bVSsvNtrJRiW6nGng==}
    engines: {node: '>=10'}
    dependencies:
      locate-path: 6.0.0
      path-exists: 4.0.0
    dev: true

  /flat-cache/3.0.4:
    resolution: {integrity: sha512-dm9s5Pw7Jc0GvMYbshN6zchCA9RgQlzzEZX3vylR9IqFfS8XciblUXOKfW6SiuJ0e13eDYZoZV5wdrev7P3Nwg==}
    engines: {node: ^10.12.0 || >=12.0.0}
    dependencies:
      flatted: 3.2.7
      rimraf: 3.0.2
    dev: true

  /flatted/3.2.7:
    resolution: {integrity: sha512-5nqDSxl8nn5BSNxyR3n4I6eDmbolI6WT+QqR547RwxQapgjQBmtktdP+HTBb/a/zLsbzERTONyUB5pefh5TtjQ==}
    dev: true

  /fs.realpath/1.0.0:
    resolution: {integrity: sha512-OO0pH2lK6a0hZnAdau5ItzHPI6pUlvI7jMVnxUQRtw4owF2wk8lOSabtGDCTP4Ggrg2MbGnWO9X8K1t4+fGMDw==}
    dev: true

  /fsevents/2.3.2:
    resolution: {integrity: sha512-xiqMQR4xAeHTuB9uWm+fFRcIOgKBMiOBP+eXiyT7jsgVCq1bkVygt00oASowB7EdtpOHaaPgKt812P9ab+DDKA==}
    engines: {node: ^8.16.0 || ^10.6.0 || >=11.0.0}
    os: [darwin]
    requiresBuild: true
    dev: true
    optional: true

  /function-bind/1.1.1:
    resolution: {integrity: sha512-yIovAzMX49sF8Yl58fSCWJ5svSLuaibPxXQJFLmBObTuCr0Mf1KiPopGM9NiFjiYBCbfaa2Fh6breQ6ANVTI0A==}
    dev: true

  /function.prototype.name/1.1.5:
    resolution: {integrity: sha512-uN7m/BzVKQnCUF/iW8jYea67v++2u7m5UgENbHRtdDVclOUP+FMPlCNdmk0h/ysGyo2tavMJEDqJAkJdRa1vMA==}
    engines: {node: '>= 0.4'}
    dependencies:
      call-bind: 1.0.2
      define-properties: 1.1.4
      es-abstract: 1.20.5
      functions-have-names: 1.2.3
    dev: true

  /functions-have-names/1.2.3:
    resolution: {integrity: sha512-xckBUXyTIqT97tq2x2AMb+g163b5JFysYk0x4qxNFwbfQkmNZoiRHb6sPzI9/QV33WeuvVYBUIiD4NzNIyqaRQ==}
    dev: true

  /get-intrinsic/1.1.3:
    resolution: {integrity: sha512-QJVz1Tj7MS099PevUG5jvnt9tSkXN8K14dxQlikJuPt4uD9hHAHjLyLBiLR5zELelBdD9QNRAXZzsJx0WaDL9A==}
    dependencies:
      function-bind: 1.1.1
      has: 1.0.3
      has-symbols: 1.0.3
    dev: true

  /get-stream/6.0.1:
    resolution: {integrity: sha512-ts6Wi+2j3jQjqi70w5AlN8DFnkSwC+MqmxEzdEALB2qXZYV3X/b1CTfgPLGJNMeAWxdPfU8FO1ms3NUfaHCPYg==}
    engines: {node: '>=10'}
    dev: true

  /get-symbol-description/1.0.0:
    resolution: {integrity: sha512-2EmdH1YvIQiZpltCNgkuiUnyukzxM/R6NDJX31Ke3BG1Nq5b0S2PhX59UKi9vZpPDQVdqn+1IcaAwnzTT5vCjw==}
    engines: {node: '>= 0.4'}
    dependencies:
      call-bind: 1.0.2
      get-intrinsic: 1.1.3
    dev: true

  /glob-parent/5.1.2:
    resolution: {integrity: sha512-AOIgSQCepiJYwP3ARnGx+5VnTu2HBYdzbGP45eLw1vr3zB3vZLeyed1sC9hnbcOc9/SrMyM5RPQrkGz4aS9Zow==}
    engines: {node: '>= 6'}
    dependencies:
      is-glob: 4.0.3
    dev: true

  /glob-parent/6.0.2:
    resolution: {integrity: sha512-XxwI8EOhVQgWp6iDL+3b0r86f4d6AX6zSU55HfB4ydCEuXLXc5FcYeOu+nnGftS4TEju/11rt4KJPTMgbfmv4A==}
    engines: {node: '>=10.13.0'}
    dependencies:
      is-glob: 4.0.3
    dev: true

  /glob/7.2.3:
    resolution: {integrity: sha512-nFR0zLpU2YCaRxwoCJvL6UvCH2JFyFVIvwTLsIf21AuHlMskA1hhTdk+LlYJtOlYt9v6dvszD2BGRqBL+iQK9Q==}
    dependencies:
      fs.realpath: 1.0.0
      inflight: 1.0.6
      inherits: 2.0.4
      minimatch: 3.1.2
      once: 1.4.0
      path-is-absolute: 1.0.1
    dev: true

  /globals/13.19.0:
    resolution: {integrity: sha512-dkQ957uSRWHw7CFXLUtUHQI3g3aWApYhfNR2O6jn/907riyTYKVBmxYVROkBcY614FSSeSJh7Xm7SrUWCxvJMQ==}
    engines: {node: '>=8'}
    dependencies:
      type-fest: 0.20.2
    dev: true

  /globalyzer/0.1.0:
    resolution: {integrity: sha512-40oNTM9UfG6aBmuKxk/giHn5nQ8RVz/SS4Ir6zgzOv9/qC3kKZ9v4etGTcJbEl/NyVQH7FGU7d+X1egr57Md2Q==}
    dev: true

  /globby/11.1.0:
    resolution: {integrity: sha512-jhIXaOzy1sb8IyocaruWSn1TjmnBVs8Ayhcy83rmxNJ8q2uWKCAj3CnJY+KpGSXCueAPc0i05kVvVKtP1t9S3g==}
    engines: {node: '>=10'}
    dependencies:
      array-union: 2.1.0
      dir-glob: 3.0.1
      fast-glob: 3.2.12
      ignore: 5.2.1
      merge2: 1.4.1
      slash: 3.0.0
    dev: true

  /globrex/0.1.2:
    resolution: {integrity: sha512-uHJgbwAMwNFf5mLst7IWLNg14x1CkeqglJb/K3doi4dw6q2IvAAmM/Y81kevy83wP+Sst+nutFTYOGg3d1lsxg==}
    dev: true

  /gopd/1.0.1:
    resolution: {integrity: sha512-d65bNlIadxvpb/A2abVdlqKqV563juRnZ1Wtk6s1sIR8uNsXR70xqIzVqxVf1eTqDunwT2MkczEeaezCKTZhwA==}
    dependencies:
      get-intrinsic: 1.1.3
    dev: true

  /graceful-fs/4.2.10:
    resolution: {integrity: sha512-9ByhssR2fPVsNZj478qUUbKfmL0+t5BDVyjShtyZZLiK7ZDAArFFfopyOTj0M05wE2tJPisA4iTnnXl2YoPvOA==}
    dev: true

  /grapheme-splitter/1.0.4:
    resolution: {integrity: sha512-bzh50DW9kTPM00T8y4o8vQg89Di9oLJVLW/KaOGIXJWP/iqCN6WKYkbNOF04vFLJhwcpYUh9ydh/+5vpOqV4YQ==}
    dev: true

  /has-bigints/1.0.2:
    resolution: {integrity: sha512-tSvCKtBr9lkF0Ex0aQiP9N+OpV4zi2r/Nee5VkRDbaqv35RLYMzbwQfFSZZH0kR+Rd6302UJZ2p/bJCEoR3VoQ==}
    dev: true

  /has-flag/4.0.0:
    resolution: {integrity: sha512-EykJT/Q1KjTWctppgIAgfSO0tKVuZUjhgMr17kqTumMl6Afv3EISleU7qZUzoXDFTAHTDC4NOoG/ZxU3EvlMPQ==}
    engines: {node: '>=8'}
    dev: true

  /has-property-descriptors/1.0.0:
    resolution: {integrity: sha512-62DVLZGoiEBDHQyqG4w9xCuZ7eJEwNmJRWw2VY84Oedb7WFcA27fiEVe8oUQx9hAUJ4ekurquucTGwsyO1XGdQ==}
    dependencies:
      get-intrinsic: 1.1.3
    dev: true

  /has-symbols/1.0.3:
    resolution: {integrity: sha512-l3LCuF6MgDNwTDKkdYGEihYjt5pRPbEg46rtlmnSPlUbgmB8LOIrKJbYYFBSbnPaJexMKtiPO8hmeRjRz2Td+A==}
    engines: {node: '>= 0.4'}
    dev: true

  /has-tostringtag/1.0.0:
    resolution: {integrity: sha512-kFjcSNhnlGV1kyoGk7OXKSawH5JOb/LzUc5w9B02hOTO0dfFRjbHQKvg1d6cf3HbeUmtU9VbbV3qzZ2Teh97WQ==}
    engines: {node: '>= 0.4'}
    dependencies:
      has-symbols: 1.0.3
    dev: true

  /has/1.0.3:
    resolution: {integrity: sha512-f2dvO0VU6Oej7RkWJGrehjbzMAjFp5/VKPp5tTpWIV4JHHZK1/BxbFRtf/siA2SWTe09caDmVtYYzWEIbBS4zw==}
    engines: {node: '>= 0.4.0'}
    dependencies:
      function-bind: 1.1.1
    dev: true

  /human-signals/2.1.0:
    resolution: {integrity: sha512-B4FFZ6q/T2jhhksgkbEW3HBvWIfDW85snkQgawt07S7J5QXTk6BkNV+0yAeZrM5QpMAdYlocGoljn0sJ/WQkFw==}
    engines: {node: '>=10.17.0'}
    dev: true

  /ignore/5.2.1:
    resolution: {integrity: sha512-d2qQLzTJ9WxQftPAuEQpSPmKqzxePjzVbpAVv62AQ64NTL+wR4JkrVqR/LqFsFEUsHDAiId52mJteHDFuDkElA==}
    engines: {node: '>= 4'}
    dev: true

  /import-fresh/3.3.0:
    resolution: {integrity: sha512-veYYhQa+D1QBKznvhUHxb8faxlrwUnxseDAbAp457E0wLNio2bOSKnjYDhMj+YiAq61xrMGhQk9iXVk5FzgQMw==}
    engines: {node: '>=6'}
    dependencies:
      parent-module: 1.0.1
      resolve-from: 4.0.0
    dev: true

  /import-meta-resolve/2.2.1:
    resolution: {integrity: sha512-C6lLL7EJPY44kBvA80gq4uMsVFw5x3oSKfuMl1cuZ2RkI5+UJqQXgn+6hlUew0y4ig7Ypt4CObAAIzU53Nfpuw==}
    dev: true

  /imurmurhash/0.1.4:
    resolution: {integrity: sha512-JmXMZ6wuvDmLiHEml9ykzqO6lwFbof0GG4IkcGaENdCRDDmMVnny7s5HsIgHCbaq0w2MyPhDqkhTUgS2LU2PHA==}
    engines: {node: '>=0.8.19'}
    dev: true

  /inflight/1.0.6:
    resolution: {integrity: sha512-k92I/b08q4wvFscXCLvqfsHCrjrF7yiXsQuIVvVE7N82W3+aqpzuUdBbfhWcy/FZR3/4IgflMgKLOsvPDrGCJA==}
    dependencies:
      once: 1.4.0
      wrappy: 1.0.2
    dev: true

  /inherits/2.0.4:
    resolution: {integrity: sha512-k/vGaX4/Yla3WzyMCvTQOXYeIHvqOKtnqBduzTHpzpQZzAskKMhZ2K+EnBiSM9zGSoIFeMpXKxa4dYeZIQqewQ==}
    dev: true

  /internal-ip/7.0.0:
    resolution: {integrity: sha512-qE4TeD4brqC45Vq/+VASeMiS1KRyfBkR6HT2sh9pZVVCzSjPkaCEfKFU+dL0PRv7NHJtvoKN2r82G6wTfzorkw==}
    engines: {node: ^12.20.0 || ^14.13.1 || >=16.0.0}
    dependencies:
      default-gateway: 6.0.3
      ipaddr.js: 2.0.1
      is-ip: 3.1.0
      p-event: 4.2.0
    dev: true

  /internal-slot/1.0.4:
    resolution: {integrity: sha512-tA8URYccNzMo94s5MQZgH8NB/XTa6HsOo0MLfXTKKEnHVVdegzaQoFZ7Jp44bdvLvY2waT5dc+j5ICEswhi7UQ==}
    engines: {node: '>= 0.4'}
    dependencies:
      get-intrinsic: 1.1.3
      has: 1.0.3
      side-channel: 1.0.4
    dev: true

  /ip-regex/4.3.0:
    resolution: {integrity: sha512-B9ZWJxHHOHUhUjCPrMpLD4xEq35bUTClHM1S6CBU5ixQnkZmwipwgc96vAd7AAGM9TGHvJR+Uss+/Ak6UphK+Q==}
    engines: {node: '>=8'}
    dev: true

  /ipaddr.js/2.0.1:
    resolution: {integrity: sha512-1qTgH9NG+IIJ4yfKs2e6Pp1bZg8wbDbKHT21HrLIeYBTRLgMYKnMTPAuI3Lcs61nfx5h1xlXnbJtH1kX5/d/ng==}
    engines: {node: '>= 10'}
    dev: true

  /is-bigint/1.0.4:
    resolution: {integrity: sha512-zB9CruMamjym81i2JZ3UMn54PKGsQzsJeo6xvN3HJJ4CAsQNB6iRutp2To77OfCNuoxspsIhzaPoO1zyCEhFOg==}
    dependencies:
      has-bigints: 1.0.2
    dev: true

  /is-binary-path/2.1.0:
    resolution: {integrity: sha512-ZMERYes6pDydyuGidse7OsHxtbI7WVeUEozgR/g7rd0xUimYNlvZRE/K2MgZTjWy725IfelLeVcEM97mmtRGXw==}
    engines: {node: '>=8'}
    dependencies:
      binary-extensions: 2.2.0
    dev: true

  /is-boolean-object/1.1.2:
    resolution: {integrity: sha512-gDYaKHJmnj4aWxyj6YHyXVpdQawtVLHU5cb+eztPGczf6cjuTdwve5ZIEfgXqH4e57An1D1AKf8CZ3kYrQRqYA==}
    engines: {node: '>= 0.4'}
    dependencies:
      call-bind: 1.0.2
      has-tostringtag: 1.0.0
    dev: true

  /is-builtin-module/3.2.0:
    resolution: {integrity: sha512-phDA4oSGt7vl1n5tJvTWooWWAsXLY+2xCnxNqvKhGEzujg+A43wPlPOyDg3C8XQHN+6k/JTQWJ/j0dQh/qr+Hw==}
    engines: {node: '>=6'}
    dependencies:
      builtin-modules: 3.3.0
    dev: true

  /is-callable/1.2.7:
    resolution: {integrity: sha512-1BC0BVFhS/p0qtw6enp8e+8OD0UrK0oFLztSjNzhcKA3WDuJxxAPXzPuPtKkjEY9UUoEWlX/8fgKeu2S8i9JTA==}
    engines: {node: '>= 0.4'}
    dev: true

  /is-core-module/2.11.0:
    resolution: {integrity: sha512-RRjxlvLDkD1YJwDbroBHMb+cukurkDWNyHx7D3oNB5x9rb5ogcksMC5wHCadcXoo67gVr/+3GFySh3134zi6rw==}
    dependencies:
      has: 1.0.3
    dev: true

  /is-date-object/1.0.5:
    resolution: {integrity: sha512-9YQaSxsAiSwcvS33MBk3wTCVnWK+HhF8VZR2jRxehM16QcVOdHqPn4VPHmRK4lSr38n9JriurInLcP90xsYNfQ==}
    engines: {node: '>= 0.4'}
    dependencies:
      has-tostringtag: 1.0.0
    dev: true

  /is-extglob/2.1.1:
    resolution: {integrity: sha512-SbKbANkN603Vi4jEZv49LeVJMn4yGwsbzZworEoyEiutsN3nJYdbO36zfhGJ6QEDpOZIFkDtnq5JRxmvl3jsoQ==}
    engines: {node: '>=0.10.0'}
    dev: true

  /is-glob/4.0.3:
    resolution: {integrity: sha512-xelSayHH36ZgE7ZWhli7pW34hNbNl8Ojv5KVmkJD4hBdD3th8Tfk9vYasLM+mXWOZhFkgZfxhLSnrwRr4elSSg==}
    engines: {node: '>=0.10.0'}
    dependencies:
      is-extglob: 2.1.1
    dev: true

  /is-ip/3.1.0:
    resolution: {integrity: sha512-35vd5necO7IitFPjd/YBeqwWnyDWbuLH9ZXQdMfDA8TEo7pv5X8yfrvVO3xbJbLUlERCMvf6X0hTUamQxCYJ9Q==}
    engines: {node: '>=8'}
    dependencies:
      ip-regex: 4.3.0
    dev: true

  /is-module/1.0.0:
    resolution: {integrity: sha512-51ypPSPCoTEIN9dy5Oy+h4pShgJmPCygKfyRCISBI+JoWT/2oJvK8QPxmwv7b/p239jXrm9M1mlQbyKJ5A152g==}
    dev: true

  /is-negative-zero/2.0.2:
    resolution: {integrity: sha512-dqJvarLawXsFbNDeJW7zAz8ItJ9cd28YufuuFzh0G8pNHjJMnY08Dv7sYX2uF5UpQOwieAeOExEYAWWfu7ZZUA==}
    engines: {node: '>= 0.4'}
    dev: true

  /is-number-object/1.0.7:
    resolution: {integrity: sha512-k1U0IRzLMo7ZlYIfzRu23Oh6MiIFasgpb9X76eqfFZAqwH44UI4KTBvBYIZ1dSL9ZzChTB9ShHfLkR4pdW5krQ==}
    engines: {node: '>= 0.4'}
    dependencies:
      has-tostringtag: 1.0.0
    dev: true

  /is-number/7.0.0:
    resolution: {integrity: sha512-41Cifkg6e8TylSpdtTpeLVMqvSBEVzTttHvERD741+pnZ8ANv0004MRL43QKPDlK9cGvNp6NZWZUBlbGXYxxng==}
    engines: {node: '>=0.12.0'}
    dev: true

  /is-path-inside/3.0.3:
    resolution: {integrity: sha512-Fd4gABb+ycGAmKou8eMftCupSir5lRxqf4aD/vd0cD2qc4HL07OjCeuHMr8Ro4CoMaeCKDB0/ECBOVWjTwUvPQ==}
    engines: {node: '>=8'}
    dev: true

  /is-regex/1.1.4:
    resolution: {integrity: sha512-kvRdxDsxZjhzUX07ZnLydzS1TU/TJlTUHHY4YLL87e37oUA49DfkLqgy+VjFocowy29cKvcSiu+kIv728jTTVg==}
    engines: {node: '>= 0.4'}
    dependencies:
      call-bind: 1.0.2
      has-tostringtag: 1.0.0
    dev: true

  /is-shared-array-buffer/1.0.2:
    resolution: {integrity: sha512-sqN2UDu1/0y6uvXyStCOzyhAjCSlHceFoMKJW8W9EU9cvic/QdsZ0kEU93HEy3IUEFZIiH/3w+AH/UQbPHNdhA==}
    dependencies:
      call-bind: 1.0.2
    dev: true

  /is-stream/2.0.1:
    resolution: {integrity: sha512-hFoiJiTl63nn+kstHGBtewWSKnQLpyb155KHheA1l39uvtO9nWIop1p3udqPcUd/xbF1VLMO4n7OI6p7RbngDg==}
    engines: {node: '>=8'}
    dev: true

  /is-string/1.0.7:
    resolution: {integrity: sha512-tE2UXzivje6ofPW7l23cjDOMa09gb7xlAqG6jG5ej6uPV32TlWP3NKPigtaGeHNu9fohccRYvIiZMfOOnOYUtg==}
    engines: {node: '>= 0.4'}
    dependencies:
      has-tostringtag: 1.0.0
    dev: true

  /is-symbol/1.0.4:
    resolution: {integrity: sha512-C/CPBqKWnvdcxqIARxyOh4v1UUEOCHpgDa0WYgpKDFMszcrPcffg5uhwSgPCLD2WWxmq6isisz87tzT01tuGhg==}
    engines: {node: '>= 0.4'}
    dependencies:
      has-symbols: 1.0.3
    dev: true

  /is-weakref/1.0.2:
    resolution: {integrity: sha512-qctsuLZmIQ0+vSSMfoVvyFe2+GSEvnmZ2ezTup1SBse9+twCCeial6EEi3Nc2KFcf6+qz2FBPnjXsk8xhKSaPQ==}
    dependencies:
      call-bind: 1.0.2
    dev: true

  /isexe/2.0.0:
    resolution: {integrity: sha512-RHxMLp9lnKHGHRng9QFhRCMbYAcVpn69smSGcq3f36xjgVVWThj4qqLbTLlq7Ssj8B+fIQ1EuCEGI2lKsyQeIw==}
    dev: true

  /js-sdsl/4.2.0:
    resolution: {integrity: sha512-dyBIzQBDkCqCu+0upx25Y2jGdbTGxE9fshMsCdK0ViOongpV+n5tXRcZY9v7CaVQ79AGS9KA1KHtojxiM7aXSQ==}
    dev: true

  /js-yaml/4.1.0:
    resolution: {integrity: sha512-wpxZs9NoxZaJESJGIZTyDEaYpl0FKSA+FB9aJiyemKhMwkxQg63h4T1KJgUGHpTqPDNRcmmYLugrRjJlBtWvRA==}
    hasBin: true
    dependencies:
      argparse: 2.0.1
    dev: true

  /json-schema-traverse/0.4.1:
    resolution: {integrity: sha512-xbbCH5dCYU5T8LcEhhuh7HJ88HXuW3qsI3Y0zOZFKfZEHcpWiHU/Jxzk629Brsab/mMiHQti9wMP+845RPe3Vg==}
    dev: true

  /json-stable-stringify-without-jsonify/1.0.1:
    resolution: {integrity: sha512-Bdboy+l7tA3OGW6FjyFHWkP5LuByj1Tk33Ljyq0axyzdk9//JSi2u3fP1QSmd1KNwq6VOKYGlAu87CisVir6Pw==}
    dev: true

  /json5/1.0.2:
    resolution: {integrity: sha512-g1MWMLBiz8FKi1e4w0UyVL3w+iJceWAFBAaBnnGKOpNa5f8TLktkbre1+s6oICydWAm+HRUGTmI+//xv2hvXYA==}
    hasBin: true
    dependencies:
      minimist: 1.2.7
    dev: true

  /kleur/4.1.5:
    resolution: {integrity: sha512-o+NO+8WrRiQEE4/7nwRJhN1HWpVmJm511pBHUxPLtp0BUISzlBplORYSmTclCnJvQq2tKu/sgl3xVpkc7ZWuQQ==}
    engines: {node: '>=6'}
    dev: true

  /levn/0.4.1:
    resolution: {integrity: sha512-+bT2uH4E5LGE7h/n3evcS/sQlJXCpIp6ym8OWJ5eV6+67Dsql/LaaT7qJBAt2rzfoa/5QBGBhxDix1dMt2kQKQ==}
    engines: {node: '>= 0.8.0'}
    dependencies:
      prelude-ls: 1.2.1
      type-check: 0.4.0
    dev: true

  /locate-path/6.0.0:
    resolution: {integrity: sha512-iPZK6eYjbxRu3uB4/WZ3EsEIMJFMqAoopl3R+zuq0UjcAm/MO6KCweDgPfP3elTztoKP3KtnVHxTn2NHBSDVUw==}
    engines: {node: '>=10'}
    dependencies:
      p-locate: 5.0.0
    dev: true

  /lodash.merge/4.6.2:
    resolution: {integrity: sha512-0KpjqXRVvrYyCsX1swR/XTK0va6VQkQM6MNo7PqW77ByjAhoARA8EfrP1N4+KlKj8YS0ZUCtRT/YUuhyYDujIQ==}
    dev: true

  /lru-cache/6.0.0:
    resolution: {integrity: sha512-Jo6dJ04CmSjuznwJSS3pUeWmd/H0ffTlkXXgwZi+eq1UCmqQwCh+eLsYOYCwY991i2Fah4h1BEMCx4qThGbsiA==}
    engines: {node: '>=10'}
    dependencies:
      yallist: 4.0.0
    dev: true

  /magic-string/0.25.9:
    resolution: {integrity: sha512-RmF0AsMzgt25qzqqLc1+MbHmhdx0ojF2Fvs4XnOqz2ZOBXzzkEwc/dJQZCYHAn7v1jbVOjAZfK8msRn4BxO4VQ==}
    dependencies:
      sourcemap-codec: 1.4.8
    dev: true

  /magic-string/0.26.7:
    resolution: {integrity: sha512-hX9XH3ziStPoPhJxLq1syWuZMxbDvGNbVchfrdCtanC7D13888bMFow61x8axrx+GfHLtVeAx2kxL7tTGRl+Ow==}
    engines: {node: '>=12'}
    dependencies:
      sourcemap-codec: 1.4.8
    dev: true

  /magic-string/0.27.0:
    resolution: {integrity: sha512-8UnnX2PeRAPZuN12svgR9j7M1uWMovg/CEnIwIG0LFkXSJJe4PdfUGiTGl8V9bsBHFUtfVINcSyYxd7q+kx9fA==}
    engines: {node: '>=12'}
    dependencies:
      '@jridgewell/sourcemap-codec': 1.4.14
    dev: true

  /merge-stream/2.0.0:
    resolution: {integrity: sha512-abv/qOcuPfk3URPfDzmZU1LKmuw8kT+0nIHvKrKgFrwifol/doWcdA4ZqsWQ8ENrFKkd67Mfpo/LovbIUsbt3w==}
    dev: true

  /merge2/1.4.1:
    resolution: {integrity: sha512-8q7VEgMJW4J8tcfVPy8g09NcQwZdbwFEqhe/WZkoIzjn/3TGDwtOCYtXGxA3O8tPzpczCCDgv+P2P5y00ZJOOg==}
    engines: {node: '>= 8'}
    dev: true

  /micromatch/4.0.5:
    resolution: {integrity: sha512-DMy+ERcEW2q8Z2Po+WNXuw3c5YaUSFjAO5GsJqfEl7UjvtIuFKO6ZrKvcItdy98dwFI2N1tg3zNIdKaQT+aNdA==}
    engines: {node: '>=8.6'}
    dependencies:
      braces: 3.0.2
      picomatch: 2.3.1
    dev: true

  /mime/3.0.0:
    resolution: {integrity: sha512-jSCU7/VB1loIWBZe14aEYHU/+1UMEHoaO7qxCOVJOw9GgH72VAWppxNcjU+x9a2k3GSIBXNKxXQFqRvvZ7vr3A==}
    engines: {node: '>=10.0.0'}
    hasBin: true
    dev: true

  /mimic-fn/2.1.0:
    resolution: {integrity: sha512-OqbOk5oEQeAZ8WXWydlu9HJjz9WVdEIvamMCcXmuqUYjTknH/sqsWvhQ3vgwKFRR1HpjvNBKQ37nbJgYzGqGcg==}
    engines: {node: '>=6'}
    dev: true

  /min-indent/1.0.1:
    resolution: {integrity: sha512-I9jwMn07Sy/IwOj3zVkVik2JTvgpaykDZEigL6Rx6N9LbMywwUSMtxET+7lVoDLLd3O3IXwJwvuuns8UB/HeAg==}
    engines: {node: '>=4'}
    dev: true

  /minimatch/3.1.2:
    resolution: {integrity: sha512-J7p63hRiAjw1NDEww1W7i37+ByIrOWO5XQQAzZ3VOcL0PNybwpfmV/N05zFAzwQ9USyEcX6t3UO+K5aqBQOIHw==}
    dependencies:
      brace-expansion: 1.1.11
    dev: true

  /minimist/1.2.7:
    resolution: {integrity: sha512-bzfL1YUZsP41gmu/qjrEk0Q6i2ix/cVeAhbCbqH9u3zYutS1cLg00qhrD0M2MVdCcx4Sc0UpP2eBWo9rotpq6g==}
    dev: true

  /mkdirp/0.5.6:
    resolution: {integrity: sha512-FP+p8RB8OWpF3YZBCrP5gtADmtXApB5AMLn+vdyA+PyxCjrCs00mjyUozssO33cwDeT3wNGdLxJ5M//YqtHAJw==}
    hasBin: true
    dependencies:
      minimist: 1.2.7
    dev: true

  /mri/1.2.0:
    resolution: {integrity: sha512-tzzskb3bG8LvYGFF/mDTpq3jpI6Q9wc3LEmBaghu+DdCssd1FakN7Bc0hVNmEyGq1bq3RgfkCb3cmQLpNPOroA==}
    engines: {node: '>=4'}
    dev: true

  /mrmime/1.0.1:
    resolution: {integrity: sha512-hzzEagAgDyoU1Q6yg5uI+AorQgdvMCur3FcKf7NhMKWsaYg+RnbTyHRa/9IlLF9rf455MOCtcqqrQQ83pPP7Uw==}
    engines: {node: '>=10'}
    dev: true

  /ms/2.0.0:
    resolution: {integrity: sha512-Tpp60P6IUJDTuOq/5Z8cdskzJujfwqfOTkrwIwj7IRISpnkJnT6SyJ4PCPnGMoFjC9ddhal5KVIYtAt97ix05A==}
    dev: true

  /ms/2.1.2:
    resolution: {integrity: sha512-sGkPx+VjMtmA6MX27oA4FBFELFCZZ4S4XqeGOXCv68tT+jb3vk/RyaKWP0PTKyWtmLSM0b+adUTEvbs1PEaH2w==}
    dev: true

  /ms/2.1.3:
    resolution: {integrity: sha512-6FlzubTLZG3J2a/NVCAleEhjzq5oxgHyaCU9yYXvcLsvoVaHJq/s5xXI6/XXP6tz7R9xAOtHnSO/tXtF3WRTlA==}
    dev: true

  /nanoid/3.3.4:
    resolution: {integrity: sha512-MqBkQh/OHTS2egovRtLk45wEyNXwF+cokD+1YPf9u5VfJiRdAiRwB2froX5Co9Rh20xs4siNPm8naNotSD6RBw==}
    engines: {node: ^10 || ^12 || ^13.7 || ^14 || >=15.0.1}
    hasBin: true
    dev: true

  /natural-compare-lite/1.4.0:
    resolution: {integrity: sha512-Tj+HTDSJJKaZnfiuw+iaF9skdPpTo2GtEly5JHnWV/hfv2Qj/9RKsGISQtLh2ox3l5EAGw487hnBee0sIJ6v2g==}
    dev: true

  /natural-compare/1.4.0:
    resolution: {integrity: sha512-OWND8ei3VtNC9h7V60qff3SVobHr996CTwgxubgyQYEpg290h9J0buyECNNJexkFm5sOajh5G116RYA1c8ZMSw==}
    dev: true

  /normalize-path/3.0.0:
    resolution: {integrity: sha512-6eZs5Ls3WtCisHWp9S2GUy8dqkpGi4BVSz3GaqiE6ezub0512ESztXUwUB6C6IKbQkY2Pnb/mD4WYojCRwcwLA==}
    engines: {node: '>=0.10.0'}
    dev: true

  /npm-run-path/4.0.1:
    resolution: {integrity: sha512-S48WzZW777zhNIrn7gxOlISNAqi9ZC/uQFnRdbeIHhZhCA6UqpkOT8T1G7BvfdgP4Er8gF4sUbaS0i7QvIfCWw==}
    engines: {node: '>=8'}
    dependencies:
      path-key: 3.1.1
    dev: true

  /object-inspect/1.12.2:
    resolution: {integrity: sha512-z+cPxW0QGUp0mcqcsgQyLVRDoXFQbXOwBaqyF7VIgI4TWNQsDHrBpUQslRmIfAoYWdYzs6UlKJtB2XJpTaNSpQ==}
    dev: true

  /object-keys/1.1.1:
    resolution: {integrity: sha512-NuAESUOUMrlIXOfHKzD6bpPu3tYt3xvjNdRIQ+FeT0lNb4K8WR70CaDxhuNguS2XG+GjkyMwOzsN5ZktImfhLA==}
    engines: {node: '>= 0.4'}
    dev: true

  /object.assign/4.1.4:
    resolution: {integrity: sha512-1mxKf0e58bvyjSCtKYY4sRe9itRk3PJpquJOjeIkz885CczcI4IvJJDLPS72oowuSh+pBxUFROpX+TU++hxhZQ==}
    engines: {node: '>= 0.4'}
    dependencies:
      call-bind: 1.0.2
      define-properties: 1.1.4
      has-symbols: 1.0.3
      object-keys: 1.1.1
    dev: true

  /object.values/1.1.6:
    resolution: {integrity: sha512-FVVTkD1vENCsAcwNs9k6jea2uHC/X0+JcjG8YA60FN5CMaJmG95wT9jek/xX9nornqGRrBkKtzuAu2wuHpKqvw==}
    engines: {node: '>= 0.4'}
    dependencies:
      call-bind: 1.0.2
      define-properties: 1.1.4
      es-abstract: 1.20.5
    dev: true

  /once/1.4.0:
    resolution: {integrity: sha512-lNaJgI+2Q5URQBkccEKHTQOPaXdUxnZZElQTZY0MFUAuaEqe1E+Nyvgdz/aIyNi6Z9MzO5dv1H8n58/GELp3+w==}
    dependencies:
      wrappy: 1.0.2
    dev: true

  /onetime/5.1.2:
    resolution: {integrity: sha512-kbpaSSGJTWdAY5KPVeMOKXSrPtr8C8C7wodJbcsd51jRnmD+GZu8Y0VoU6Dm5Z4vWr0Ig/1NKuWRKf7j5aaYSg==}
    engines: {node: '>=6'}
    dependencies:
      mimic-fn: 2.1.0
    dev: true

  /optionator/0.9.1:
    resolution: {integrity: sha512-74RlY5FCnhq4jRxVUPKDaRwrVNXMqsGsiW6AJw4XK8hmtm10wC0ypZBLw5IIp85NZMr91+qd1RvvENwg7jjRFw==}
    engines: {node: '>= 0.8.0'}
    dependencies:
      deep-is: 0.1.4
      fast-levenshtein: 2.0.6
      levn: 0.4.1
      prelude-ls: 1.2.1
      type-check: 0.4.0
      word-wrap: 1.2.3
    dev: true

  /p-event/4.2.0:
    resolution: {integrity: sha512-KXatOjCRXXkSePPb1Nbi0p0m+gQAwdlbhi4wQKJPI1HsMQS9g+Sqp2o+QHziPr7eYJyOZet836KoHEVM1mwOrQ==}
    engines: {node: '>=8'}
    dependencies:
      p-timeout: 3.2.0
    dev: true

  /p-finally/1.0.0:
    resolution: {integrity: sha512-LICb2p9CB7FS+0eR1oqWnHhp0FljGLZCWBE9aix0Uye9W8LTQPwMTYVGWQWIw9RdQiDg4+epXQODwIYJtSJaow==}
    engines: {node: '>=4'}
    dev: true

  /p-limit/3.1.0:
    resolution: {integrity: sha512-TYOanM3wGwNGsZN2cVTYPArw454xnXj5qmWF1bEoAc4+cU/ol7GVh7odevjp1FNHduHc3KZMcFduxU5Xc6uJRQ==}
    engines: {node: '>=10'}
    dependencies:
      yocto-queue: 0.1.0
    dev: true

  /p-locate/5.0.0:
    resolution: {integrity: sha512-LaNjtRWUBY++zB5nE/NwcaoMylSPk+S+ZHNB1TzdbMJMny6dynpAGt7X/tl/QYq3TIeE6nxHppbo2LGymrG5Pw==}
    engines: {node: '>=10'}
    dependencies:
      p-limit: 3.1.0
    dev: true

  /p-timeout/3.2.0:
    resolution: {integrity: sha512-rhIwUycgwwKcP9yTOOFK/AKsAopjjCakVqLHePO3CC6Mir1Z99xT+R63jZxAT5lFZLa2inS5h+ZS2GvR99/FBg==}
    engines: {node: '>=8'}
    dependencies:
      p-finally: 1.0.0
    dev: true

  /parent-module/1.0.1:
    resolution: {integrity: sha512-GQ2EWRpQV8/o+Aw8YqtfZZPfNRWZYkbidE9k5rpl/hC3vtHHBfGm2Ifi6qWV+coDGkrUKZAxE3Lot5kcsRlh+g==}
    engines: {node: '>=6'}
    dependencies:
      callsites: 3.1.0
    dev: true

  /path-exists/4.0.0:
    resolution: {integrity: sha512-ak9Qy5Q7jYb2Wwcey5Fpvg2KoAc/ZIhLSLOSBmRmygPsGwkVVt0fZa0qrtMz+m6tJTAHfZQ8FnmB4MG4LWy7/w==}
    engines: {node: '>=8'}
    dev: true

  /path-is-absolute/1.0.1:
    resolution: {integrity: sha512-AVbw3UJ2e9bq64vSaS9Am0fje1Pa8pbGqTTsmXfaIiMpnr5DlDhfJOuLj9Sf95ZPVDAUerDfEk88MPmPe7UCQg==}
    engines: {node: '>=0.10.0'}
    dev: true

  /path-key/3.1.1:
    resolution: {integrity: sha512-ojmeN0qd+y0jszEtoY48r0Peq5dwMEkIlCOu6Q5f41lfkswXuKtYrhgoTpLnyIcHm24Uhqx+5Tqm2InSwLhE6Q==}
    engines: {node: '>=8'}
    dev: true

  /path-parse/1.0.7:
    resolution: {integrity: sha512-LDJzPVEEEPR+y48z93A0Ed0yXb8pAByGWo/k5YYdYgpY2/2EsOsksJrq7lOHxryrVOn1ejG6oAp8ahvOIQD8sw==}
    dev: true

  /path-type/4.0.0:
    resolution: {integrity: sha512-gDKb8aZMDeD/tZWs9P6+q0J9Mwkdl6xMV8TjnGP3qJVJ06bdMgkbBlLU8IdfOsIsFz2BW1rNVT3XuNEl8zPAvw==}
    engines: {node: '>=8'}
    dev: true

  /picocolors/1.0.0:
    resolution: {integrity: sha512-1fygroTLlHu66zi26VoTDv8yRgm0Fccecssto+MhsZ0D/DGW2sm8E8AjW7NU5VVTRt5GxbeZ5qBuJr+HyLYkjQ==}
    dev: true

  /picomatch/2.3.1:
    resolution: {integrity: sha512-JU3teHTNjmE2VCGFzuY8EXzCDVwEqB2a8fsIvwaStHhAWJEeVd1o1QD80CU6+ZdEXXSLbSsuLwJjkCBWqRQUVA==}
    engines: {node: '>=8.6'}
    dev: true

  /postcss/8.4.21:
    resolution: {integrity: sha512-tP7u/Sn/dVxK2NnruI4H9BG+x+Wxz6oeZ1cJ8P6G/PZY0IKk4k/63TDsQf2kQq3+qoJeLm2kIBUNlZe3zgb4Zg==}
    engines: {node: ^10 || ^12 || >=14}
    dependencies:
      nanoid: 3.3.4
      picocolors: 1.0.0
      source-map-js: 1.0.2
    dev: true

  /prelude-ls/1.2.1:
    resolution: {integrity: sha512-vkcDPrRZo1QZLbn5RLGPpg/WmIQ65qoWWhcGKf/b5eplkkarX0m9z8ppCat4mlOqUsWpyNuYgO3VRyrYHSzX5g==}
    engines: {node: '>= 0.8.0'}
    dev: true

  /prettier/2.8.1:
    resolution: {integrity: sha512-lqGoSJBQNJidqCHE80vqZJHWHRFoNYsSpP9AjFhlhi9ODCJA541svILes/+/1GM3VaL/abZi7cpFzOpdR9UPKg==}
    engines: {node: '>=10.13.0'}
    hasBin: true
    dev: true

  /punycode/2.1.1:
    resolution: {integrity: sha512-XRsRjdf+j5ml+y/6GKHPZbrF/8p2Yga0JPtdqTIY2Xe5ohJPD9saDJJLPvp9+NSBprVvevdXZybnj2cv8OEd0A==}
    engines: {node: '>=6'}
    dev: true

  /queue-microtask/1.2.3:
    resolution: {integrity: sha512-NuaNSa6flKT5JaSYQzJok04JzTL1CA6aGhv5rfLW3PgqA+M2ChpZQnAC8h8i4ZFkBS8X5RqkDBHA7r4hej3K9A==}
    dev: true

  /randombytes/2.1.0:
    resolution: {integrity: sha512-vYl3iOX+4CKUWuxGi9Ukhie6fsqXqS9FE2Zaic4tNFD2N2QQaXOMFbuKK4QmDHC0JO6B1Zp41J0LpT0oR68amQ==}
    dependencies:
      safe-buffer: 5.2.1
    dev: true

  /readdirp/3.6.0:
    resolution: {integrity: sha512-hOS089on8RduqdbhvQ5Z37A0ESjsqz6qnRcffsMU3495FuTdqSm+7bhJ29JvIOsBDEEnan5DPu9t3To9VRlMzA==}
    engines: {node: '>=8.10.0'}
    dependencies:
      picomatch: 2.3.1
    dev: true

  /regexp.prototype.flags/1.4.3:
    resolution: {integrity: sha512-fjggEOO3slI6Wvgjwflkc4NFRCTZAu5CnNfBd5qOMYhWdn67nJBBu34/TkD++eeFmd8C9r9jfXJ27+nSiRkSUA==}
    engines: {node: '>= 0.4'}
    dependencies:
      call-bind: 1.0.2
      define-properties: 1.1.4
      functions-have-names: 1.2.3
    dev: true

  /regexpp/3.2.0:
    resolution: {integrity: sha512-pq2bWo9mVD43nbts2wGv17XLiNLya+GklZ8kaDLV2Z08gDCsGpnKn9BFMepvWuHCbyVvY7J5o5+BVvoQbmlJLg==}
    engines: {node: '>=8'}
    dev: true

  /resolve-from/4.0.0:
    resolution: {integrity: sha512-pb/MYmXstAkysRFx8piNI1tGFNQIFA3vkE3Gq4EuA1dF6gHp/+vgZqsCGJapvy8N3Q+4o7FwvquPJcnZ7RYy4g==}
    engines: {node: '>=4'}
    dev: true

  /resolve/1.22.1:
    resolution: {integrity: sha512-nBpuuYuY5jFsli/JIs1oldw6fOQCBioohqWZg/2hiaOybXOft4lonv85uDOKXdf8rhyK159cxU5cDcK/NKk8zw==}
    hasBin: true
    dependencies:
      is-core-module: 2.11.0
      path-parse: 1.0.7
      supports-preserve-symlinks-flag: 1.0.0
    dev: true

  /reusify/1.0.4:
    resolution: {integrity: sha512-U9nH88a3fc/ekCF1l0/UP1IosiuIjyTh7hBvXVMHYgVcfGvt897Xguj2UOLDeI5BG2m7/uwyaLVT6fbtCwTyzw==}
    engines: {iojs: '>=1.0.0', node: '>=0.10.0'}
    dev: true

  /rimraf/2.7.1:
    resolution: {integrity: sha512-uWjbaKIK3T1OSVptzX7Nl6PvQ3qAGtKEtVRjRuazjfL3Bx5eI409VZSqgND+4UNnmzLVdPj9FqFJNPqBZFve4w==}
    hasBin: true
    dependencies:
      glob: 7.2.3
    dev: true

  /rimraf/3.0.2:
    resolution: {integrity: sha512-JZkJMZkAGFFPP2YqXZXPbMlMBgsxzE8ILs4lMIX/2o0L9UBw9O/Y3o6wFw/i9YLapcUJWwqbi3kdxIPdC62TIA==}
    hasBin: true
    dependencies:
      glob: 7.2.3
    dev: true

  /rollup/2.79.1:
    resolution: {integrity: sha512-uKxbd0IhMZOhjAiD5oAFp7BqvkA4Dv47qpOCtaNvng4HBwdbWtdOh8f5nZNuk2rp51PMGk3bzfWu5oayNEuYnw==}
    engines: {node: '>=10.0.0'}
    hasBin: true
    optionalDependencies:
      fsevents: 2.3.2
    dev: true

  /rollup/3.7.4:
    resolution: {integrity: sha512-jN9rx3k5pfg9H9al0r0y1EYKSeiRANZRYX32SuNXAnKzh6cVyf4LZVto1KAuDnbHT03E1CpsgqDKaqQ8FZtgxw==}
    engines: {node: '>=14.18.0', npm: '>=8.0.0'}
    hasBin: true
    optionalDependencies:
      fsevents: 2.3.2
    dev: true

  /run-parallel/1.2.0:
    resolution: {integrity: sha512-5l4VyZR86LZ/lDxZTR6jqL8AFE2S0IFLMP26AbjsLVADxHdhB/c0GUsH+y39UfCi3dzz8OlQuPmnaJOMoDHQBA==}
    dependencies:
      queue-microtask: 1.2.3
    dev: true

  /sade/1.8.1:
    resolution: {integrity: sha512-xal3CZX1Xlo/k4ApwCFrHVACi9fBqJ7V+mwhBsuf/1IOKbBy098Fex+Wa/5QMubw09pSZ/u8EY8PWgevJsXp1A==}
    engines: {node: '>=6'}
    dependencies:
      mri: 1.2.0
    dev: true

  /safe-buffer/5.2.1:
    resolution: {integrity: sha512-rp3So07KcdmmKbGvgaNxQSJr7bGVSVk5S9Eq1F+ppbRo70+YeaDxkw5Dd8NPN+GD6bjnYm2VuPuCXmpuYvmCXQ==}
    dev: true

  /safe-regex-test/1.0.0:
    resolution: {integrity: sha512-JBUUzyOgEwXQY1NuPtvcj/qcBDbDmEvWufhlnXZIm75DEHp+afM1r1ujJpJsV/gSM4t59tpDyPi1sd6ZaPFfsA==}
    dependencies:
      call-bind: 1.0.2
      get-intrinsic: 1.1.3
      is-regex: 1.1.4
    dev: true

  /sander/0.5.1:
    resolution: {integrity: sha512-3lVqBir7WuKDHGrKRDn/1Ye3kwpXaDOMsiRP1wd6wpZW56gJhsbp5RqQpA6JG/P+pkXizygnr1dKR8vzWaVsfA==}
    dependencies:
      es6-promise: 3.3.1
      graceful-fs: 4.2.10
      mkdirp: 0.5.6
      rimraf: 2.7.1
    dev: true

  /semver/7.3.8:
    resolution: {integrity: sha512-NB1ctGL5rlHrPJtFDVIVzTyQylMLu9N9VICA6HSFJo8MCGVTMW6gfpicwKmmK/dAjTOrqu5l63JJOpDSrAis3A==}
    engines: {node: '>=10'}
    hasBin: true
    dependencies:
      lru-cache: 6.0.0
    dev: true

  /serialize-javascript/6.0.0:
    resolution: {integrity: sha512-Qr3TosvguFt8ePWqsvRfrKyQXIiW+nGbYpy8XK24NQHE83caxWt+mIymTT19DGFbNWNLfEwsrkSmN64lVWB9ag==}
    dependencies:
      randombytes: 2.1.0
    dev: true

  /set-cookie-parser/2.5.1:
    resolution: {integrity: sha512-1jeBGaKNGdEq4FgIrORu/N570dwoPYio8lSoYLWmX7sQ//0JY08Xh9o5pBcgmHQ/MbsYp/aZnOe1s1lIsbLprQ==}
    dev: true

  /shebang-command/2.0.0:
    resolution: {integrity: sha512-kHxr2zZpYtdmrN1qDjrrX/Z1rR1kG8Dx+gkpK1G4eXmvXswmcE1hTWBWYUzlraYw1/yZp6YuDY77YtvbN0dmDA==}
    engines: {node: '>=8'}
    dependencies:
      shebang-regex: 3.0.0
    dev: true

  /shebang-regex/3.0.0:
    resolution: {integrity: sha512-7++dFhtcx3353uBaq8DDR4NuxBetBzC7ZQOhmTQInHEd6bSrXdiEyzCvG07Z44UYdLShWUyXt5M/yhz8ekcb1A==}
    engines: {node: '>=8'}
    dev: true

  /side-channel/1.0.4:
    resolution: {integrity: sha512-q5XPytqFEIKHkGdiMIrY10mvLRvnQh42/+GoBlFW3b2LXLE2xxJpZFdm94we0BaoV3RwJyGqg5wS7epxTv0Zvw==}
    dependencies:
      call-bind: 1.0.2
      get-intrinsic: 1.1.3
      object-inspect: 1.12.2
    dev: true

  /signal-exit/3.0.7:
    resolution: {integrity: sha512-wnD2ZE+l+SPC/uoS0vXeE9L1+0wuaMqKlfz9AMUo38JsyLSBWSFcHR1Rri62LZc12vLr1gb3jl7iwQhgwpAbGQ==}
    dev: true

  /sirv/2.0.2:
    resolution: {integrity: sha512-4Qog6aE29nIjAOKe/wowFTxOdmbEZKb+3tsLljaBRzJwtqto0BChD2zzH0LhgCSXiI+V7X+Y45v14wBZQ1TK3w==}
    engines: {node: '>= 10'}
    dependencies:
      '@polka/url': 1.0.0-next.21
      mrmime: 1.0.1
      totalist: 3.0.0
    dev: true

  /slash/3.0.0:
    resolution: {integrity: sha512-g9Q1haeby36OSStwb4ntCGGGaKsaVSjQ68fBxoQcutl5fS1vuY18H3wSt3jFyFtrkx+Kz0V1G85A4MyAdDMi2Q==}
    engines: {node: '>=8'}
    dev: true

  /smob/0.0.6:
    resolution: {integrity: sha512-V21+XeNni+tTyiST1MHsa84AQhT1aFZipzPpOFAVB8DkHzwJyjjAmt9bgwnuZiZWnIbMo2duE29wybxv/7HWUw==}
    dev: true

  /sorcery/0.10.0:
    resolution: {integrity: sha512-R5ocFmKZQFfSTstfOtHjJuAwbpGyf9qjQa1egyhvXSbM7emjrtLXtGdZsDJDABC85YBfVvrOiGWKSYXPKdvP1g==}
    hasBin: true
    dependencies:
      buffer-crc32: 0.2.13
      minimist: 1.2.7
      sander: 0.5.1
      sourcemap-codec: 1.4.8
    dev: true

  /source-map-js/1.0.2:
    resolution: {integrity: sha512-R0XvVJ9WusLiqTCEiGCmICCMplcCkIwwR11mOSD9CR5u+IXYdiseeEuXCVAjS54zqwkLcPNnmU4OeJ6tUrWhDw==}
    engines: {node: '>=0.10.0'}
    dev: true

  /source-map-support/0.5.21:
    resolution: {integrity: sha512-uBHU3L3czsIyYXKX88fdrGovxdSCoTGDRZ6SYXtSRxLZUzHg5P/66Ht6uoUlHu9EZod+inXhKo3qQgwXUT/y1w==}
    dependencies:
      buffer-from: 1.1.2
      source-map: 0.6.1
    dev: true

  /source-map/0.6.1:
    resolution: {integrity: sha512-UjgapumWlbMhkBgzT7Ykc5YXUT46F0iKu8SGXq0bcwP5dz/h0Plj6enJqjz1Zbq2l5WaqYnrVbwWOWMyF3F47g==}
    engines: {node: '>=0.10.0'}
    dev: true

  /sourcemap-codec/1.4.8:
    resolution: {integrity: sha512-9NykojV5Uih4lgo5So5dtw+f0JgJX30KCNI8gwhz2J9A15wD0Ml6tjHKwf6fTSa6fAdVBdZeNOs9eJ71qCk8vA==}
    deprecated: Please use @jridgewell/sourcemap-codec instead
    dev: true

  /streamsearch/1.1.0:
    resolution: {integrity: sha512-Mcc5wHehp9aXz1ax6bZUyY5afg9u2rv5cqQI3mRrYkGC8rW2hM02jWuwjtL++LS5qinSyhj2QfLyNsuc+VsExg==}
    engines: {node: '>=10.0.0'}
    dev: true

  /string.prototype.trimend/1.0.6:
    resolution: {integrity: sha512-JySq+4mrPf9EsDBEDYMOb/lM7XQLulwg5R/m1r0PXEFqrV0qHvl58sdTilSXtKOflCsK2E8jxf+GKC0T07RWwQ==}
    dependencies:
      call-bind: 1.0.2
      define-properties: 1.1.4
      es-abstract: 1.20.5
    dev: true

  /string.prototype.trimstart/1.0.6:
    resolution: {integrity: sha512-omqjMDaY92pbn5HOX7f9IccLA+U1tA9GvtU4JrodiXFfYB7jPzzHpRzpglLAjtUV6bB557zwClJezTqnAiYnQA==}
    dependencies:
      call-bind: 1.0.2
      define-properties: 1.1.4
      es-abstract: 1.20.5
    dev: true

  /strip-ansi/6.0.1:
    resolution: {integrity: sha512-Y38VPSHcqkFrCpFnQ9vuSXmquuv5oXOKpGeT6aGrr3o3Gc9AlVa6JBfUSOCnbxGGZF+/0ooI7KrPuUSztUdU5A==}
    engines: {node: '>=8'}
    dependencies:
      ansi-regex: 5.0.1
    dev: true

  /strip-bom/3.0.0:
    resolution: {integrity: sha512-vavAMRXOgBVNF6nyEEmL3DBK19iRpDcoIwW+swQ+CbGiu7lju6t+JklA1MHweoWtadgt4ISVUsXLyDq34ddcwA==}
    engines: {node: '>=4'}
    dev: true

  /strip-final-newline/2.0.0:
    resolution: {integrity: sha512-BrpvfNAE3dcvq7ll3xVumzjKjZQ5tI1sEUIKr3Uoks0XUl45St3FlatVqef9prk4jRDzhW6WZg+3bk93y6pLjA==}
    engines: {node: '>=6'}
    dev: true

  /strip-indent/3.0.0:
    resolution: {integrity: sha512-laJTa3Jb+VQpaC6DseHhF7dXVqHTfJPCRDaEbid/drOhgitgYku/letMUqOXFoWV0zIIUbjpdH2t+tYj4bQMRQ==}
    engines: {node: '>=8'}
    dependencies:
      min-indent: 1.0.1
    dev: true

  /strip-json-comments/3.1.1:
    resolution: {integrity: sha512-6fPc+R4ihwqP6N/aIv2f1gMH8lOVtWQHoqC4yK6oSDVVocumAsfCqjkXnqiYMhmMwS/mEHLp7Vehlt3ql6lEig==}
    engines: {node: '>=8'}
    dev: true

  /supports-color/7.2.0:
    resolution: {integrity: sha512-qpCAvRl9stuOHveKsn7HncJRvv501qIacKzQlO/+Lwxc9+0q2wLyv4Dfvt80/DPn2pqOBsJdDiogXGR9+OvwRw==}
    engines: {node: '>=8'}
    dependencies:
      has-flag: 4.0.0
    dev: true

  /supports-preserve-symlinks-flag/1.0.0:
    resolution: {integrity: sha512-ot0WnXS9fgdkgIcePe6RHNk1WA8+muPa6cSjeR3V8K27q9BB1rTE3R1p7Hv0z1ZyAc8s6Vvv8DIyWf681MAt0w==}
    engines: {node: '>= 0.4'}
    dev: true

  /svelte-check/2.10.3_svelte@3.55.1:
    resolution: {integrity: sha512-Nt1aWHTOKFReBpmJ1vPug0aGysqPwJh2seM1OvICfM2oeyaA62mOiy5EvkXhltGfhCcIQcq2LoE0l1CwcWPjlw==}
    hasBin: true
    peerDependencies:
      svelte: ^3.24.0
    dependencies:
      '@jridgewell/trace-mapping': 0.3.17
      chokidar: 3.5.3
      fast-glob: 3.2.12
      import-fresh: 3.3.0
      picocolors: 1.0.0
      sade: 1.8.1
      svelte: 3.55.1
      svelte-preprocess: 4.10.7_atrrhq7vg4ekua4nnyrpuardle
      typescript: 4.9.4
    transitivePeerDependencies:
      - '@babel/core'
      - coffeescript
      - less
      - node-sass
      - postcss
      - postcss-load-config
      - pug
      - sass
      - stylus
      - sugarss
    dev: true

  /svelte-hmr/0.15.1_svelte@3.55.1:
    resolution: {integrity: sha512-BiKB4RZ8YSwRKCNVdNxK/GfY+r4Kjgp9jCLEy0DuqAKfmQtpL38cQK3afdpjw4sqSs4PLi3jIPJIFp259NkZtA==}
    engines: {node: ^12.20 || ^14.13.1 || >= 16}
    peerDependencies:
      svelte: '>=3.19.0'
    dependencies:
      svelte: 3.55.1
    dev: true

  /svelte-preprocess/4.10.7_atrrhq7vg4ekua4nnyrpuardle:
    resolution: {integrity: sha512-sNPBnqYD6FnmdBrUmBCaqS00RyCsCpj2BG58A1JBswNF7b0OKviwxqVrOL/CKyJrLSClrSeqQv5BXNg2RUbPOw==}
    engines: {node: '>= 9.11.2'}
    requiresBuild: true
    peerDependencies:
      '@babel/core': ^7.10.2
      coffeescript: ^2.5.1
      less: ^3.11.3 || ^4.0.0
      node-sass: '*'
      postcss: ^7 || ^8
      postcss-load-config: ^2.1.0 || ^3.0.0 || ^4.0.0
      pug: ^3.0.0
      sass: ^1.26.8
      stylus: ^0.55.0
      sugarss: ^2.0.0
      svelte: ^3.23.0
      typescript: ^3.9.5 || ^4.0.0
    peerDependenciesMeta:
      '@babel/core':
        optional: true
      coffeescript:
        optional: true
      less:
        optional: true
      node-sass:
        optional: true
      postcss:
        optional: true
      postcss-load-config:
        optional: true
      pug:
        optional: true
      sass:
        optional: true
      stylus:
        optional: true
      sugarss:
        optional: true
      typescript:
        optional: true
    dependencies:
      '@types/pug': 2.0.6
      '@types/sass': 1.43.1
      detect-indent: 6.1.0
      magic-string: 0.25.9
      sorcery: 0.10.0
      strip-indent: 3.0.0
      svelte: 3.55.1
      typescript: 4.9.4
    dev: true

  /svelte/3.55.1:
    resolution: {integrity: sha512-S+87/P0Ve67HxKkEV23iCdAh/SX1xiSfjF1HOglno/YTbSTW7RniICMCofWGdJJbdjw3S+0PfFb1JtGfTXE0oQ==}
    engines: {node: '>= 8'}
    dev: true

  /terser/5.16.1:
    resolution: {integrity: sha512-xvQfyfA1ayT0qdK47zskQgRZeWLoOQ8JQ6mIgRGVNwZKdQMU+5FkCBjmv4QjcrTzyZquRw2FVtlJSRUmMKQslw==}
    engines: {node: '>=10'}
    hasBin: true
    dependencies:
      '@jridgewell/source-map': 0.3.2
      acorn: 8.8.1
      commander: 2.20.3
      source-map-support: 0.5.21
    dev: true

  /text-table/0.2.0:
    resolution: {integrity: sha512-N+8UisAXDGk8PFXP4HAzVR9nbfmVJ3zYLAWiTIoqC5v5isinhr+r5uaO8+7r3BMfuNIufIsA7RdpVgacC2cSpw==}
    dev: true

  /tiny-glob/0.2.9:
    resolution: {integrity: sha512-g/55ssRPUjShh+xkfx9UPDXqhckHEsHr4Vd9zX55oSdGZc/MD0m3sferOkwWtp98bv+kcVfEHtRJgBVJzelrzg==}
    dependencies:
      globalyzer: 0.1.0
      globrex: 0.1.2
    dev: true

  /to-regex-range/5.0.1:
    resolution: {integrity: sha512-65P7iz6X5yEr1cwcgvQxbbIw7Uk3gOy5dIdtZ4rDveLqhrdJP+Li/Hx6tyK0NEb+2GCyneCMJiGqrADCSNk8sQ==}
    engines: {node: '>=8.0'}
    dependencies:
      is-number: 7.0.0
    dev: true

  /totalist/3.0.0:
    resolution: {integrity: sha512-eM+pCBxXO/njtF7vdFsHuqb+ElbxqtI4r5EAvk6grfAFyJ6IvWlSkfZ5T9ozC6xWw3Fj1fGoSmrl0gUs46JVIw==}
    engines: {node: '>=6'}
    dev: true

  /tsconfig-paths/3.14.1:
    resolution: {integrity: sha512-fxDhWnFSLt3VuTwtvJt5fpwxBHg5AdKWMsgcPOOIilyjymcYVZoCQF8fvFRezCNfblEXmi+PcM1eYHeOAgXCOQ==}
    dependencies:
      '@types/json5': 0.0.29
      json5: 1.0.2
      minimist: 1.2.7
      strip-bom: 3.0.0
    dev: true

  /tslib/1.14.1:
    resolution: {integrity: sha512-Xni35NKzjgMrwevysHTCArtLDpPvye8zV/0E4EyYn43P7/7qvQwPh9BGkHewbMulVntbigmcT7rdX3BNo9wRJg==}
    dev: true

  /tslib/2.4.1:
    resolution: {integrity: sha512-tGyy4dAjRIEwI7BzsB0lynWgOpfqjUdq91XXAlIWD2OwKBH7oCl/GZG/HT4BOHrTlPMOASlMQ7veyTqpmRcrNA==}
    dev: true

  /tsutils/3.21.0_typescript@4.9.4:
    resolution: {integrity: sha512-mHKK3iUXL+3UF6xL5k0PEhKRUBKPBCv/+RkEOpjRWxxx27KKRBmmA60A9pgOUvMi8GKhRMPEmjBRPzs2W7O1OA==}
    engines: {node: '>= 6'}
    peerDependencies:
      typescript: '>=2.8.0 || >= 3.2.0-dev || >= 3.3.0-dev || >= 3.4.0-dev || >= 3.5.0-dev || >= 3.6.0-dev || >= 3.6.0-beta || >= 3.7.0-dev || >= 3.7.0-beta'
    dependencies:
      tslib: 1.14.1
      typescript: 4.9.4
    dev: true

  /type-check/0.4.0:
    resolution: {integrity: sha512-XleUoc9uwGXqjWwXaUTZAmzMcFZ5858QA2vvx1Ur5xIcixXIP+8LnFDgRplU30us6teqdlskFfu+ae4K79Ooew==}
    engines: {node: '>= 0.8.0'}
    dependencies:
      prelude-ls: 1.2.1
    dev: true

  /type-fest/0.20.2:
    resolution: {integrity: sha512-Ne+eE4r0/iWnpAxD852z3A+N0Bt5RN//NjJwRd2VFHEmrywxf5vsZlh4R6lixl6B+wz/8d+maTSAkN1FIkI3LQ==}
    engines: {node: '>=10'}
    dev: true

  /typescript/4.9.4:
    resolution: {integrity: sha512-Uz+dTXYzxXXbsFpM86Wh3dKCxrQqUcVMxwU54orwlJjOpO3ao8L7j5lH+dWfTwgCwIuM9GQ2kvVotzYJMXTBZg==}
    engines: {node: '>=4.2.0'}
    hasBin: true
    dev: true

  /unbox-primitive/1.0.2:
    resolution: {integrity: sha512-61pPlCD9h51VoreyJ0BReideM3MDKMKnh6+V9L08331ipq6Q8OFXZYiqP6n/tbHx4s5I9uRhcye6BrbkizkBDw==}
    dependencies:
      call-bind: 1.0.2
      has-bigints: 1.0.2
      has-symbols: 1.0.3
      which-boxed-primitive: 1.0.2
    dev: true

  /undici/5.14.0:
    resolution: {integrity: sha512-yJlHYw6yXPPsuOH0x2Ib1Km61vu4hLiRRQoafs+WUgX1vO64vgnxiCEN9dpIrhZyHFsai3F0AEj4P9zy19enEQ==}
    engines: {node: '>=12.18'}
    dependencies:
      busboy: 1.6.0
    dev: true

  /uri-js/4.4.1:
    resolution: {integrity: sha512-7rKUyy33Q1yc98pQ1DAmLtwX109F7TIfWlW1Ydo8Wl1ii1SeHieeh0HHfPeL2fMXK6z0s8ecKs9frCuLJvndBg==}
    dependencies:
      punycode: 2.1.1
    dev: true

  /vite/3.2.5:
    resolution: {integrity: sha512-4mVEpXpSOgrssFZAOmGIr85wPHKvaDAcXqxVxVRZhljkJOMZi1ibLibzjLHzJvcok8BMguLc7g1W6W/GqZbLdQ==}
    engines: {node: ^14.18.0 || >=16.0.0}
    hasBin: true
    peerDependencies:
      '@types/node': '>= 14'
      less: '*'
      sass: '*'
      stylus: '*'
      sugarss: '*'
      terser: ^5.4.0
    peerDependenciesMeta:
      '@types/node':
        optional: true
      less:
        optional: true
      sass:
        optional: true
      stylus:
        optional: true
      sugarss:
        optional: true
      terser:
        optional: true
    dependencies:
      esbuild: 0.15.18
      postcss: 8.4.21
      resolve: 1.22.1
      rollup: 2.79.1
    optionalDependencies:
      fsevents: 2.3.2
    dev: true

  /vite/4.0.4:
    resolution: {integrity: sha512-xevPU7M8FU0i/80DMR+YhgrzR5KS2ORy1B4xcX/cXLsvnUWvfHuqMmVU6N0YiJ4JWGRJJsLCgjEzKjG9/GKoSw==}
    engines: {node: ^14.18.0 || >=16.0.0}
    hasBin: true
    peerDependencies:
      '@types/node': '>= 14'
      less: '*'
      sass: '*'
      stylus: '*'
      sugarss: '*'
      terser: ^5.4.0
    peerDependenciesMeta:
      '@types/node':
        optional: true
      less:
        optional: true
      sass:
        optional: true
      stylus:
        optional: true
      sugarss:
        optional: true
      terser:
        optional: true
    dependencies:
      esbuild: 0.16.16
      postcss: 8.4.21
      resolve: 1.22.1
      rollup: 3.7.4
    optionalDependencies:
      fsevents: 2.3.2
    dev: true

  /vitefu/0.2.4_vite@3.2.5:
    resolution: {integrity: sha512-fanAXjSaf9xXtOOeno8wZXIhgia+CZury481LsDaV++lSvcU2R9Ch2bPh3PYFyoHW+w9LqAeYRISVQjUIew14g==}
    peerDependencies:
      vite: ^3.0.0 || ^4.0.0
    peerDependenciesMeta:
      vite:
        optional: true
    dependencies:
      vite: 3.2.5
    dev: true

  /vitefu/0.2.4_vite@4.0.4:
    resolution: {integrity: sha512-fanAXjSaf9xXtOOeno8wZXIhgia+CZury481LsDaV++lSvcU2R9Ch2bPh3PYFyoHW+w9LqAeYRISVQjUIew14g==}
    peerDependencies:
      vite: ^3.0.0 || ^4.0.0
    peerDependenciesMeta:
      vite:
        optional: true
    dependencies:
      vite: 4.0.4
    dev: true

  /which-boxed-primitive/1.0.2:
    resolution: {integrity: sha512-bwZdv0AKLpplFY2KZRX6TvyuN7ojjr7lwkg6ml0roIy9YeuSr7JS372qlNW18UQYzgYK9ziGcerWqZOmEn9VNg==}
    dependencies:
      is-bigint: 1.0.4
      is-boolean-object: 1.1.2
      is-number-object: 1.0.7
      is-string: 1.0.7
      is-symbol: 1.0.4
    dev: true

  /which/2.0.2:
    resolution: {integrity: sha512-BLI3Tl1TW3Pvl70l3yq3Y64i+awpwXqsGBYWkkqMtnbXgrMD+yj7rhW0kuEDxzJaYXGjEW5ogapKNMEKNMjibA==}
    engines: {node: '>= 8'}
    hasBin: true
    dependencies:
      isexe: 2.0.0
    dev: true

  /word-wrap/1.2.3:
    resolution: {integrity: sha512-Hz/mrNwitNRh/HUAtM/VT/5VH+ygD6DV7mYKZAtHOrbs8U7lvPS6xf7EJKMF0uW1KJCl0H701g3ZGus+muE5vQ==}
    engines: {node: '>=0.10.0'}
    dev: true

  /wrappy/1.0.2:
    resolution: {integrity: sha512-l4Sp/DRseor9wL6EvV2+TuQn63dMkPjZ/sp9XkghTEbV9KlPS1xUsZ3u7/IQO4wxtcFB4bgpQPRcR3QCvezPcQ==}
    dev: true

  /yallist/4.0.0:
    resolution: {integrity: sha512-3wdGidZyq5PB084XLES5TpOSRA3wjXAlIWMhum2kRcv/41Sn2emQ0dycQW4uZXLejwKvg6EsvbdlVL+FYEct7A==}
    dev: true

  /yocto-queue/0.1.0:
    resolution: {integrity: sha512-rVksvsnNCdJ/ohGc6xgPwyN8eheCxsiLM8mxuE/t/mOVqJewPuO1miLpTHQiRgTKCLexL4MeAFVagts7HmNZ2Q==}
    engines: {node: '>=10'}
    dev: true<|MERGE_RESOLUTION|>--- conflicted
+++ resolved
@@ -57,7 +57,7 @@
       '@tauri-apps/api': ^2.0.0-alpha.0
       tslib: ^2.4.1
     dependencies:
-      '@tauri-apps/api': 2.0.0-alpha.0
+      '@tauri-apps/api': 2.0.0-alpha.3
     devDependencies:
       tslib: 2.4.1
 
@@ -65,7 +65,7 @@
     specifiers:
       '@sveltejs/vite-plugin-svelte': ^1.0.1
       '@tauri-apps/api': ^1.1.0
-      '@tauri-apps/cli': ^2.0.0-alpha.0
+      '@tauri-apps/cli': ^2.0.0-alpha.6
       internal-ip: ^7.0.0
       svelte: ^3.49.0
       tauri-plugin-camera-api: link:../../
@@ -75,7 +75,7 @@
       tauri-plugin-camera-api: link:../..
     devDependencies:
       '@sveltejs/vite-plugin-svelte': 1.4.0_svelte@3.55.1+vite@3.2.5
-      '@tauri-apps/cli': 2.0.0-alpha.2
+      '@tauri-apps/cli': 2.0.0-alpha.8
       internal-ip: 7.0.0
       svelte: 3.55.1
       vite: 3.2.5
@@ -654,225 +654,85 @@
     engines: {node: '>= 14.6.0', npm: '>= 6.6.0', yarn: '>= 1.19.1'}
     dev: false
 
-<<<<<<< HEAD
-  /@tauri-apps/api/2.0.0-alpha.0:
-    resolution: {integrity: sha512-PQdy1Ao6JwKwW2/C11nP+IqnrWHB7+UgbM71zbzA1W3+1yyd9Zg+K7rzZ7f3yhvD7kdxmXUN3KgSfGeiDFzZ2A==}
+  /@tauri-apps/api/2.0.0-alpha.3:
+    resolution: {integrity: sha512-F6seMDlcaxeCPy4gS0zJdp6Tet+0rd1qJi/fbKrOrhLM6Y5UtkiG1aSDnMPi+1udThSfadjhUwrLHINvfMCjzQ==}
     engines: {node: '>= 14.6.0', npm: '>= 6.6.0', yarn: '>= 1.19.1'}
     dev: false
 
-  /@tauri-apps/cli-darwin-arm64/1.2.2:
-    resolution: {integrity: sha512-W+Cp2weUMlvmGkRJeUjypbz9Lpl6o98xkgKAtobZSum5SNwpsBQfawJTESakNoD+FXyVg/snIk5sRdHge+tAaA==}
-=======
   /@tauri-apps/cli-darwin-arm64/2.0.0-alpha.8:
     resolution: {integrity: sha512-ZF9nkkYCDiAEKZFwjEbuqTcFVp+DBgem3edKjsZDYPQpWg0VcZOSYr0o3/RPC81T1/FAy1lq478mkcMe0efvEw==}
->>>>>>> 4b229031
     engines: {node: '>= 10'}
     cpu: [arm64]
     os: [darwin]
     requiresBuild: true
-    dev: false
-    optional: true
-
-<<<<<<< HEAD
-  /@tauri-apps/cli-darwin-arm64/2.0.0-alpha.2:
-    resolution: {integrity: sha512-Wu5QdZUgh0DEE0b3EKdJRkZzFoVngezxgvncQlMdXNaiKjdT767K2fB0XvQps+ycbtVLbUlG15jAwPZbWqRYGw==}
-    engines: {node: '>= 10'}
-    cpu: [arm64]
-    os: [darwin]
-    requiresBuild: true
-    dev: true
-    optional: true
-
-  /@tauri-apps/cli-darwin-x64/1.2.2:
-    resolution: {integrity: sha512-vmVAqt+ECH2d6cbcGJ7ddcCAZgmKe5xmxlL5r4xoaphu7OqU4gnv4VFURYkVltOfwzIFQVOPVSqwYyIDToCYNQ==}
-=======
+    optional: true
+
   /@tauri-apps/cli-darwin-x64/2.0.0-alpha.8:
     resolution: {integrity: sha512-N5V+tbP3qeAoXrrTZXvaLIeEWKCq11tqXoNFTkIZNGNC5yQdNpZSX0LqFqzmxVR1SHiOymebvcUlx+ADIpuXGw==}
->>>>>>> 4b229031
     engines: {node: '>= 10'}
     cpu: [x64]
     os: [darwin]
     requiresBuild: true
-    dev: false
-    optional: true
-
-<<<<<<< HEAD
-  /@tauri-apps/cli-darwin-x64/2.0.0-alpha.2:
-    resolution: {integrity: sha512-e5VLsT/exSW1swUWkhCEAQ/fM8mZaUMoGeyESYtO7VfTNVglS0j+VfQ9a8taRxtOkajDZmqMDvmii4tA5I1Bbw==}
-    engines: {node: '>= 10'}
-    cpu: [x64]
-    os: [darwin]
-    requiresBuild: true
-    dev: true
-    optional: true
-
-  /@tauri-apps/cli-linux-arm-gnueabihf/1.2.2:
-    resolution: {integrity: sha512-yYTdQurgi4QZR8z+fANjl522jdQz/VtesFpw+C/A0+zXg7tiRjicsywBDdPsvNzCqFeGKKkmTR+Lny5qxhGaeQ==}
-=======
+    optional: true
+
   /@tauri-apps/cli-linux-arm-gnueabihf/2.0.0-alpha.8:
     resolution: {integrity: sha512-7LHfZA99ncMDUO/wCGMtrqmDHt1uEKZiNmuzPljWLUwVvbAn0pNWNygnvPNVLEOyav5NnZSGPqT1Zmn+L6Fpyg==}
->>>>>>> 4b229031
     engines: {node: '>= 10'}
     cpu: [arm]
     os: [linux]
     requiresBuild: true
-    dev: false
-    optional: true
-
-<<<<<<< HEAD
-  /@tauri-apps/cli-linux-arm-gnueabihf/2.0.0-alpha.2:
-    resolution: {integrity: sha512-+/emaFpDPuqnTIyh+WcDqCbzc/SoREFfLDyumqdnFjRU1Uvc2Z9Eo/sMVnfuUw5vDMc2EPzYtT3uiZGez65ZTA==}
-    engines: {node: '>= 10'}
-    cpu: [arm]
-    os: [linux]
-    requiresBuild: true
-    dev: true
-    optional: true
-
-  /@tauri-apps/cli-linux-arm64-gnu/1.2.2:
-    resolution: {integrity: sha512-ZSOVT6Eq1ay2+27B8KfA0MnpO7KYzONU6TjenH7DNcQki6eWGG5JoNu8QQ9Mdn3dAzY0XBP9i1ZHQOFu4iPtEg==}
-=======
+    optional: true
+
   /@tauri-apps/cli-linux-arm64-gnu/2.0.0-alpha.8:
     resolution: {integrity: sha512-imq2MdhWdREvL2sqbU26mzH9sgSvfNWP0uvCPvPxUhK157xqdtGw+Gqm00hwnhTuT5bOFlsUNfnG2U19k1qMpA==}
->>>>>>> 4b229031
     engines: {node: '>= 10'}
     cpu: [arm64]
     os: [linux]
     requiresBuild: true
-    dev: false
-    optional: true
-
-<<<<<<< HEAD
-  /@tauri-apps/cli-linux-arm64-gnu/2.0.0-alpha.2:
-    resolution: {integrity: sha512-UHAyqt8fFbp9MEbUHSiEKjJC98w/Dta3r9auE70K+/uNpt9pnP/lGturDWWAJagRIFwYKPyqSEqL5qFcKadYqw==}
+    optional: true
+
+  /@tauri-apps/cli-linux-arm64-musl/2.0.0-alpha.8:
+    resolution: {integrity: sha512-7hXEyvCosBHIN6ahkbFOI5JoyWZAulc0sYd3hWh9V/MBfU+LlPiapsJi6fdde0zew5nnzwcCtfEKkoR737tAig==}
     engines: {node: '>= 10'}
     cpu: [arm64]
     os: [linux]
     requiresBuild: true
-    dev: true
-    optional: true
-
-  /@tauri-apps/cli-linux-arm64-musl/1.2.2:
-    resolution: {integrity: sha512-/NHSkqNQ+Pr4PshvyD1CeNFaPCaCpe1OeuAQgVi0rboSecC9fXN96G5dQbSBoxOUcCo6f8aTVE7zkZ4WchFVog==}
-=======
-  /@tauri-apps/cli-linux-arm64-musl/2.0.0-alpha.8:
-    resolution: {integrity: sha512-7hXEyvCosBHIN6ahkbFOI5JoyWZAulc0sYd3hWh9V/MBfU+LlPiapsJi6fdde0zew5nnzwcCtfEKkoR737tAig==}
->>>>>>> 4b229031
-    engines: {node: '>= 10'}
-    cpu: [arm64]
-    os: [linux]
-    requiresBuild: true
-    dev: false
-    optional: true
-
-<<<<<<< HEAD
-  /@tauri-apps/cli-linux-arm64-musl/2.0.0-alpha.2:
-    resolution: {integrity: sha512-3euwm11RWvmTX+ISR/Y+N0TaWTJCRIj1pDgB+r2ZptRKlVTMNTJZDTXQlyJKcWEpi1azlbdxAzRvhN8NrgDmyA==}
-    engines: {node: '>= 10'}
-    cpu: [arm64]
-    os: [linux]
-    requiresBuild: true
-    dev: true
-    optional: true
-
-  /@tauri-apps/cli-linux-x64-gnu/1.2.2:
-    resolution: {integrity: sha512-4YTmfPuyvlHsvCkATDMwhklfuQm3HKxYXv/IOW9H0ra6pS9efVhrFYIC9Vfv6XaKN85Vnn/FYTEGMJLwCxZw2Q==}
-=======
+    optional: true
+
   /@tauri-apps/cli-linux-x64-gnu/2.0.0-alpha.8:
     resolution: {integrity: sha512-S9T/trKpXcLc7hVIv7xFrRBlaivHD/HLUz0nYAkI2izNGFmbP3QpkqQDdwpWN/fxneodNgI2/mDFC3NULClj+A==}
->>>>>>> 4b229031
     engines: {node: '>= 10'}
     cpu: [x64]
     os: [linux]
     requiresBuild: true
-    dev: false
-    optional: true
-
-<<<<<<< HEAD
-  /@tauri-apps/cli-linux-x64-gnu/2.0.0-alpha.2:
-    resolution: {integrity: sha512-ijJ8Wij5mVd9p6lXQ+pXoFlx3Iv1JS1KQTeySICds43xzE8esGp5+HXRXDwWqQLdVmtI77P5VRIe2ssXiaeDUg==}
+    optional: true
+
+  /@tauri-apps/cli-linux-x64-musl/2.0.0-alpha.8:
+    resolution: {integrity: sha512-90mx6vSFNBbctaPaKhkH+um51gOoRJwLFOadOkklHS5Q6S6GjtSa1lmBEFyKUTAfFPtmiacuNYtoKx7nqm+z1Q==}
     engines: {node: '>= 10'}
     cpu: [x64]
     os: [linux]
     requiresBuild: true
-    dev: true
-    optional: true
-
-  /@tauri-apps/cli-linux-x64-musl/1.2.2:
-    resolution: {integrity: sha512-wr46tbscwFuCcA931R+ItOiUTT0djMmgKLd1HFCmFF82V9BKE2reIjr6O9l0NCXCo2WeD4pe3jA/Pt1dxDu+JA==}
-=======
-  /@tauri-apps/cli-linux-x64-musl/2.0.0-alpha.8:
-    resolution: {integrity: sha512-90mx6vSFNBbctaPaKhkH+um51gOoRJwLFOadOkklHS5Q6S6GjtSa1lmBEFyKUTAfFPtmiacuNYtoKx7nqm+z1Q==}
->>>>>>> 4b229031
-    engines: {node: '>= 10'}
-    cpu: [x64]
-    os: [linux]
-    requiresBuild: true
-    dev: false
-    optional: true
-
-<<<<<<< HEAD
-  /@tauri-apps/cli-linux-x64-musl/2.0.0-alpha.2:
-    resolution: {integrity: sha512-sg8OTQfG/zJ4+6MA/+hk08hVb57iJn5VZDzBb3o6IpJ0cwtM8YDNv5C+6HWttBuxsn4oEoYxGml/FvowMfsOCg==}
-    engines: {node: '>= 10'}
-    cpu: [x64]
-    os: [linux]
-    requiresBuild: true
-    dev: true
-    optional: true
-
-  /@tauri-apps/cli-win32-ia32-msvc/1.2.2:
-    resolution: {integrity: sha512-6VmbVJOWUZJK5/JKhb3mNFKrKGfq0KV7lJGumfN95WJgkHeyL61p8bZit+o6ZgUGUhrOabkAawhDkrRY+ZQhIw==}
-=======
+    optional: true
+
   /@tauri-apps/cli-win32-ia32-msvc/2.0.0-alpha.8:
     resolution: {integrity: sha512-VAMsLJYfp6iVI7oJ+uIkfe8DKPRMtWDiSEkfFqvDyFX0WMTQl23B0AzYyapVwZc+WkTkLuoMLpIWMQCgAoQWfQ==}
->>>>>>> 4b229031
     engines: {node: '>= 10'}
     cpu: [ia32]
     os: [win32]
     requiresBuild: true
-    dev: false
-    optional: true
-
-<<<<<<< HEAD
-  /@tauri-apps/cli-win32-ia32-msvc/2.0.0-alpha.2:
-    resolution: {integrity: sha512-R1AmO3GEm97ptM0tjxZjZ1fLnxzN3ZeOEKc85nR7ayqVqKVhMu+dhq5lKa/Y3GdMUR6Yj9GoCnaLp2xy4bV6JQ==}
-    engines: {node: '>= 10'}
-    cpu: [ia32]
-    os: [win32]
-    requiresBuild: true
-    dev: true
-    optional: true
-
-  /@tauri-apps/cli-win32-x64-msvc/1.2.2:
-    resolution: {integrity: sha512-YRPJguJma+zSuRZpFoSZqls6+laggG1vqG0FPQWQTi+ywATgMpai2b2RZnffDlpHKp9mt4V/s2dtqOy6bpGZHg==}
-=======
+    optional: true
+
   /@tauri-apps/cli-win32-x64-msvc/2.0.0-alpha.8:
     resolution: {integrity: sha512-zvWd13hRfRM0AEJJZ4t4CeB/cyru8hvbB6c+sxYDS9GPRWfHSH5dIeKoHhnMwP5fEOPZLN7VaeEP6tC88trD6g==}
->>>>>>> 4b229031
     engines: {node: '>= 10'}
     cpu: [x64]
     os: [win32]
     requiresBuild: true
-    dev: false
-    optional: true
-
-<<<<<<< HEAD
-  /@tauri-apps/cli-win32-x64-msvc/2.0.0-alpha.2:
-    resolution: {integrity: sha512-cLJJWxCdvvQP+I0B4h6h0TMMNYISoatQu57QVxPqypbkC/lK/ljjrbD5nu7M9wTFBkLkCTGyMC7N99esCmgIBQ==}
-    engines: {node: '>= 10'}
-    cpu: [x64]
-    os: [win32]
-    requiresBuild: true
-    dev: true
-    optional: true
-
-  /@tauri-apps/cli/1.2.2:
-    resolution: {integrity: sha512-D8zib3A0vWCvPPSyYLxww/OdDlVcY7fpcDVBH6qUvheOjj2aCyU7H9AYMRBwpgCfz8zY5+vomee+laLeB0H13w==}
-=======
+    optional: true
+
   /@tauri-apps/cli/2.0.0-alpha.8:
     resolution: {integrity: sha512-cXt6pxh7oiV8Htz7eTPor7if4aN9f9emn10+5h2Y82YzST7I7wKXsrjuk0HIyzUiqiQjUgl3iT9gh791zgtI3w==}
->>>>>>> 4b229031
     engines: {node: '>= 10'}
     hasBin: true
     optionalDependencies:
@@ -885,23 +745,6 @@
       '@tauri-apps/cli-linux-x64-musl': 2.0.0-alpha.8
       '@tauri-apps/cli-win32-ia32-msvc': 2.0.0-alpha.8
       '@tauri-apps/cli-win32-x64-msvc': 2.0.0-alpha.8
-    dev: false
-
-  /@tauri-apps/cli/2.0.0-alpha.2:
-    resolution: {integrity: sha512-M5o2ESOv9jGr7oIDl3sR3Q5++DXSW4xyfxzKCyu1JVGlOc+C9Q4y0dbKhlpd0wPCAxRa0ikbfu7z8qfEhHSpVQ==}
-    engines: {node: '>= 10'}
-    hasBin: true
-    optionalDependencies:
-      '@tauri-apps/cli-darwin-arm64': 2.0.0-alpha.2
-      '@tauri-apps/cli-darwin-x64': 2.0.0-alpha.2
-      '@tauri-apps/cli-linux-arm-gnueabihf': 2.0.0-alpha.2
-      '@tauri-apps/cli-linux-arm64-gnu': 2.0.0-alpha.2
-      '@tauri-apps/cli-linux-arm64-musl': 2.0.0-alpha.2
-      '@tauri-apps/cli-linux-x64-gnu': 2.0.0-alpha.2
-      '@tauri-apps/cli-linux-x64-musl': 2.0.0-alpha.2
-      '@tauri-apps/cli-win32-ia32-msvc': 2.0.0-alpha.2
-      '@tauri-apps/cli-win32-x64-msvc': 2.0.0-alpha.2
-    dev: true
 
   /@types/cookie/0.5.1:
     resolution: {integrity: sha512-COUnqfB2+ckwXXSFInsFdOAWQzCCx+a5hq2ruyj+Vjund94RJQd4LG2u9hnvJrTgunKAaax7ancBYlDrNYxA0g==}
