--- conflicted
+++ resolved
@@ -20,16 +20,6 @@
  * @returns {import('rollup').RollupOptions}
  */
 export function createConfig(options = {}) {
-<<<<<<< HEAD
-	const {
-		input = "guest-js/index.ts",
-		external = [/^@tauri-apps\/api/],
-		additionalConfigs = [],
-	} = options;
-
-	// eslint-disable-next-line security/detect-non-literal-fs-filename
-	const pkg = JSON.parse(readFileSync(join(cwd(), "package.json"), "utf8"));
-=======
   const {
     input = 'guest-js/index.ts',
     external = [/^@tauri-apps\/api/],
@@ -38,7 +28,6 @@
 
   // eslint-disable-next-line security/detect-non-literal-fs-filename
   const pkg = JSON.parse(readFileSync(join(cwd(), 'package.json'), 'utf8'))
->>>>>>> cf4d7d4e
 
   const pluginJsName = pkg.name
     .replace('@tauri-apps/plugin-', '')
@@ -48,60 +37,6 @@
     .replace('-', (x) => '_')
     .toUpperCase()}__`
 
-<<<<<<< HEAD
-	return [
-		{
-			input,
-			output: [
-				{
-					file: pkg.exports.import,
-					format: "esm",
-				},
-				{
-					file: pkg.exports.require,
-					format: "cjs",
-				},
-			],
-			plugins: [
-				typescript({
-					declaration: true,
-					declarationDir: `./${pkg.exports.import.split("/")[0]}`,
-				}),
-			],
-			external: [
-				...external,
-				...Object.keys(pkg.dependencies || {}),
-				...Object.keys(pkg.peerDependencies || {}),
-			],
-			onwarn: (warning) => {
-				throw Object.assign(new Error(), warning);
-			},
-		},
-
-		{
-			input,
-			output: {
-				format: "iife",
-				name: iifeVarName,
-				// IIFE is in the format `var ${iifeVarName} = (() => {})()`
-				// we check if __TAURI__ exists and inject the API object
-				banner: "if ('__TAURI__' in window) {",
-				// the last `}` closes the if in the banner
-				footer: `Object.defineProperty(window.__TAURI__, '${pluginJsName}', { value: ${iifeVarName} }) }`,
-				file: "api-iife.js",
-			},
-			// and var is not guaranteed to assign to the global `window` object so we make sure to assign it
-			plugins: [typescript(), terser(), nodeResolve()],
-			onwarn: (warning) => {
-				throw Object.assign(new Error(), warning);
-			},
-		},
-
-		...(Array.isArray(additionalConfigs)
-			? additionalConfigs
-			: [additionalConfigs]),
-	];
-=======
   return [
     {
       input,
@@ -154,5 +89,4 @@
       ? additionalConfigs
       : [additionalConfigs])
   ]
->>>>>>> cf4d7d4e
 }