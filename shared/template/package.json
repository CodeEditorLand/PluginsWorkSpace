{
	"name": "@tauri-apps/plugin-PLUGIN_NAME",
	"exports": {
		"import": "./dist-js/index.js",
		"require": "./dist-js/index.cjs",
		"types": "./dist-js/index.d.ts"
	},
	"main": "./dist-js/index.cjs",
	"module": "./dist-js/index.js",
	"types": "./dist-js/index.d.ts",
	"files": [
		"dist-js",
		"README.md",
		"LICENSE"
	],
	"scripts": {
		"build": "rollup -c"
	},
	"dependencies": {
<<<<<<< HEAD
		"@tauri-apps/api": "2.0.0-beta.12"
=======
		"@tauri-apps/api": "2.0.0-beta.15"
>>>>>>> b2e5225f
	},
	"authors": [
		"Tauri Programme within The Commons Conservancy"
	]
}<|MERGE_RESOLUTION|>--- conflicted
+++ resolved
@@ -17,11 +17,7 @@
 		"build": "rollup -c"
 	},
 	"dependencies": {
-<<<<<<< HEAD
-		"@tauri-apps/api": "2.0.0-beta.12"
-=======
 		"@tauri-apps/api": "2.0.0-beta.15"
->>>>>>> b2e5225f
 	},
 	"authors": [
 		"Tauri Programme within The Commons Conservancy"
